--- conflicted
+++ resolved
@@ -540,40 +540,6 @@
     }
 
     /**
-<<<<<<< HEAD
-=======
-     * Create the file h2android.jar. This only contains the embedded database,
-     * plus the H2 Android API. Debug information is disabled.
-     */
-    @Description(summary = "Create h2android.jar with only the embedded DB and H2 Android API.")
-    public void jarAndroid() {
-        compile(false, false, true);
-        FileList files = files("temp").
-            exclude("temp/org/h2/bnf/*").
-            exclude("temp/org/h2/build/*").
-            exclude("temp/org/h2/dev/*").
-            exclude("temp/org/h2/fulltext/*").
-            exclude("temp/org/h2/java/*").
-            exclude("temp/org/h2/jdbcx/*").
-            exclude("temp/org/h2/jcr/*").
-            exclude("temp/org/h2/jmx/*").
-            exclude("temp/org/h2/mode/*").
-            exclude("temp/org/h2/samples/*").
-            exclude("temp/org/h2/server/*").
-            exclude("temp/org/h2/test/*").
-            exclude("temp/org/h2/tools/*").
-            exclude("*.bat").
-            exclude("*.sh").
-            exclude("*.txt").
-            exclude("*.DS_Store");
-        files = excludeTestMetaInfFiles(files);
-        files.add(new File("temp/org/h2/tools/DeleteDbFiles.class"));
-        files.add(new File("temp/org/h2/tools/CompressTool.class"));
-        jar("bin/h2android" + getJarSuffix(), files, "temp");
-    }
-
-    /**
->>>>>>> 10ed1eb9
      * Create the h2client.jar. This only contains the remote JDBC
      * implementation.
      */
