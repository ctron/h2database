<!DOCTYPE html PUBLIC "-//W3C//DTD XHTML 1.0 Strict//EN" "http://www.w3.org/TR/xhtml1/DTD/xhtml1-strict.dtd">
<!--
Copyright 2004-2014 H2 Group. Multiple-Licensed under the MPL 2.0, Version 1.0,
and under the Eclipse Public License, Version 1.0
Initial Developer: H2 Group
-->
<html xmlns="http://www.w3.org/1999/xhtml" lang="en" xml:lang="en">
<head><meta http-equiv="Content-Type" content="text/html;charset=utf-8" />
<meta name="viewport" content="width=device-width, initial-scale=1" />
<title>
Change Log
</title>
<link rel="stylesheet" type="text/css" href="stylesheet.css" />
<!-- [search] { -->
<script type="text/javascript" src="navigation.js"></script>
</head><body onload="frameMe();">
<table class="content"><tr class="content"><td class="content"><div class="contentDiv">
<!-- } -->

<h1>Change Log</h1>

<h2>Next Version (unreleased)</h2>
<ul>
<<<<<<< HEAD
<li>A thread deadlock detector (disabled by default) can help
    detect and analyze Java level deadlocks.
    To enable, set the system property "h2.threadDeadlockDetector" to true.
=======
<li>Performance improvement for metadata queries that join against the COLUMNS metatable
>>>>>>> d2245130
</li>
<li>MVStore: power failure could corrupt the store, if writes were re-ordered.
</li>
<li>For compatibility with other databases, support for (double and float)
    -0.0 has been removed. 0.0 is used instead.
</li>
<li>Fix for #134, Column name with a # character. Patch by bradmesserle.
</li>
<li>In version 1.4.186, "order by" was broken in some cases
    due to the change "Make the planner use indexes for sorting when doing a GROUP BY".
    The change was reverted.
</li>
<li>Pull request #146: Improved CompareMode.
</li>
<li>Fix for #144, JdbcResultSet.setFetchDirection() throws "Feature not supported".
</li>
<li>Fix for issue #143, deadlock between two sessions hitting the same sequence on a column.
</li>
<li>Pull request #137: SourceCompiler should not throw a syntax error on javac warning.
</li>
<li>MVStore: out of memory while storing could corrupt the store
    (theoretically, a rollback would be possible, but this case is not yet implemented).
</li>
<li>The compressed in-memory file systems (memLZF:) could not be used in the MVStore.
</li>
<li>The in-memory file systems (memFS: and memLZF:) did not support files larger than 2 GB
    due to an integer overflow.
</li>
<li>Pull request #138: Added the simple Oracle function: ORA_HASH (+ tests) #138
</li>
<li>Timestamps in the trace log follow the format (yyyy-MM-dd HH:mm:ss) instead
of the old format (MM-dd HH:mm:ss). Patch by Richard Bull.
</li>
<li>Pull request #125: Improved Oracle compatibility with "truncate" with timestamps and dates.
</li>
<li>Pull request #127: Linked tables now support geometry columns.
</li>
<li>ABS(CAST(0.0 AS DOUBLE)) returned -0.0 instead of 0.0.
</li>
<li>BNF auto-completion failed with unquoted identifiers.
</li>
<li>Oracle compatibility: empty strings were not converted to NULL when using prepared statements.
</li><li>PostgreSQL compatibility: new syntax "create index ... using ...".
</li><li>There was a bug in DataType.convertToValue when reading a ResultSet from a ResultSet.
</li><li>Pull request #116: Improved concurrency in the trace system.
</li><li>Issue 609: the spatial index did not support NULL.
</li><li>Granting a schema is now supported.
</li><li>Linked tables did not work when a function-based index is present (Oracle).
</li><li>Creating a user with a null password, salt, or hash threw a NullPointerException.
</li><li>Foreign key: don't add a single column index if column
    is leading key of existing index.
</li><li>Pull request #4: Creating and removing temporary tables was getting
    slower and slower over time, because an internal object id was allocated but
    never de-allocated.
</li><li>Issue 609: the spatial index did not support NULL with update and delete operations.
</li><li>Pull request #2: Add external metadata type support (table type "external")
</li><li>MS SQL Server: the CONVERT method did not work in views
    and derived tables.
</li><li>Java 8 compatibility for "regexp_replace".
</li><li>When in cluster mode, and one of the nodes goes down,
    we need to log the problem with priority "error", not "debug"
</li></ul>

<h2>Version 1.4.187 Beta (2015-04-10)</h2>
<ul><li>MVStore: concurrent changes to the same row could result in
    the exception "The transaction log might be corrupt for key ...".
    This could only be reproduced with 3 or more threads.
</li><li>Results with CLOB or BLOB data are no longer reused.
</li><li>References to BLOB and CLOB objects now have a timeout.
    The configuration setting is LOB_TIMEOUT (default 5 minutes).
    This should avoid growing the database file if there are many queries that return BLOB or CLOB objects,
    and the database is not closed for a longer time.
</li><li>MVStore: when committing a session that removed LOB values,
    changes were flushed unnecessarily.
</li><li>Issue 610: possible integer overflow in WriteBuffer.grow().
</li><li>Issue 609: the spatial index did not support NULL (ClassCastException).
</li><li>MVStore: in some cases, CLOB/BLOB data blocks were removed
    incorrectly when opening a database.
</li><li>MVStore: updates that affected many rows were were slow
    in some cases if there was a secondary index.
</li><li>Using "runscript" with autocommit disabled could result
    in a lock timeout on the internal table "SYS".
</li><li>Issue 603: there was a memory leak when using H2 in a web application.
    Apache Tomcat logged an error message: "The web application ...
    created a ThreadLocal with key of type [org.h2.util.DateTimeUtils$1]".
</li><li>When using the MVStore,
    running a SQL script generate by the Recover tool from a PageStore file
    failed with a strange error message (NullPointerException),
    now a clear error message is shown.
</li><li>Issue 605: with version 1.4.186, opening a database could result in
    an endless loop in LobStorageMap.init.
</li><li>Queries that use the same table alias multiple times now work.
    Before, the select expression list was expanded incorrectly.
    Example: "select * from a as x, b as x".
</li><li>The MySQL compatibility feature "insert ... on duplicate key update"
    did not work with a non-default schema.
</li><li>Issue 599: the condition "in(x, y)" could not be used in the select list
    when using "group by".
</li><li>The LIRS cache could grow larger than the allocated memory.
</li><li>A new file system implementation that re-opens the file if it was closed due
    to the application calling Thread.interrupt(). File name prefix "retry:".
    Please note it is strongly recommended to avoid calling Thread.interrupt;
    this is a problem for various libraries, including Apache Lucene.
</li><li>MVStore: use RandomAccessFile file system if the file name starts with "file:".
</li><li>Allow DATEADD to take a long value for count when manipulating milliseconds.
</li><li>When using MV_STORE=TRUE and the SET CACHE_SIZE setting, the cache size was incorrectly set,
    so that it was effectively 1024 times smaller than it should be.
</li><li>Concurrent CREATE TABLE... IF NOT EXISTS in the presence of MULTI_THREAD=TRUE could
    throw an exception.
</li><li>Fix bug in MVStore when creating lots of temporary tables, where we could run out of
    transaction IDs.
</li><li>Add support for PostgreSQL STRING_AGG function. Patch by Fred Aquiles.
</li><li>Fix bug in "jdbc:h2:nioMemFS" isRoot() function.
    Also, the page size was increased to 64 KB.
</li></ul>

<h2>Version 1.4.186 Beta (2015-03-02)</h2>
<ul><li>The Servlet API 3.0.1 is now used, instead of 2.4.
</li><li>MVStore: old chunks no longer removed in append-only mode.
</li><li>MVStore: the cache for page references could grow far too big, resulting in out of memory in some cases.
</li><li>MVStore: orphaned lob objects were not correctly removed in some cases,
    making the database grow unnecessarily.
</li><li>MVStore: the maximum cache size was artificially limited to 2 GB
    (due to an integer overflow).
</li><li>MVStore / TransactionStore: concurrent updates could result in a
    "Too many open transactions" exception.
</li><li>StringUtils.toUpperEnglish now has a small cache.
    This should speed up reading from a ResultSet when using the column name.
</li><li>MVStore: up to 65535 open transactions are now supported.
    Previously, the limit was at most 65535 transactions between the oldest open and the
    newest open transaction (which was quite a strange limit).
</li><li>The default limit for in-place LOB objects was changed from 128 to 256 bytes.
    This is because each read creates a reference to a LOB, and maintaining the references
    is a big overhead. With the higher limit, less references are needed.
</li><li>Tables without columns didn't work.
    (The use case for such tables is testing.)
</li><li>The LIRS cache now resizes the table automatically in all cases
    and no longer needs the averageMemory configuration.
</li><li>Creating a linked table from an MVStore database to a non-MVStore database
    created a second (non-MVStore) database file.
</li><li>In version 1.4.184, a bug was introduced that broke queries
    that have both joins and wildcards, for example:
    select * from dual join(select x from dual) on 1=1
</li><li>Issue 598: parser fails on timestamp "24:00:00.1234" - prevent the creation of out-of-range time values.
</li><li>Allow declaring triggers as source code (like functions). Patch by Sylvain Cuaz.
</li><li>Make the planner use indexes for sorting when doing a GROUP BY where
    all of the GROUP BY columns are not mentioned in the select. Patch by Frederico (zepfred).
</li><li>PostgreSQL compatibility: generate_series (as an alias for system_range). Patch by litailang.
</li><li>Fix missing "column" type in right-hand parameter in ConditionIn. Patch by Arnaud Thimel.
</li></ul>

<h2>Version 1.4.185 Beta (2015-01-16)</h2>
<ul><li>In version 1.4.184, "group by" ignored the table name,
    and could pick a select column by mistake.
    Example: select 0 as x from system_range(1, 2) d group by d.x;
</li><li>New connection setting "REUSE_SPACE" (default: true). If disabled,
    all changes are appended to the database file, and existing content is never overwritten.
    This allows to rollback to a previous state of the database by truncating
    the database file.
</li><li>Issue 587: MVStore: concurrent compaction and store operations could result in an IllegalStateException.
</li><li>Issue 594: Profiler.copyInThread does not work properly.
</li><li>Script tool: Now, SCRIPT ... TO is always used (for higher speed and lower disk space usage).
</li><li>Script tool: Fix parsing of BLOCKSIZE parameter, original patch by Ken Jorissen.
</li><li>Fix bug in PageStore#commit method - when the ignoreBigLog flag was set,
    the logic that cleared the flag could never be reached, resulting in performance degradation.
    Reported by Alexander Nesterov.
</li><li>Issue 552: Implement BIT_AND and BIT_OR aggregate functions.
</li></ul>

<h2>Version 1.4.184 Beta (2014-12-19)</h2>
<ul><li>In version 1.3.183, indexes were not used if the table contains
    columns with a default value generated by a sequence.
    This includes tables with identity and auto-increment columns.
    This bug was introduced by supporting "rownum" in views and derived tables.
</li><li>MVStore: imported BLOB and CLOB data sometimes disappeared.
    This was caused by a bug in the ObjectDataType comparison.
</li><li>Reading from a StreamStore now throws an
    IOException if the underlying data doesn't exist.
</li><li>MVStore: if there is an exception while saving, the store is now in all cases immediately closed.
</li><li>MVStore: the dump tool could go into an endless loop for some files.
</li><li>MVStore: recovery for a database with many CLOB or BLOB entries is now much faster.
</li><li>Group by with a quoted select column name alias didn't work. Example:
    select 1 "a" from dual group by "a"
</li><li>Auto-server mode: the host name is now stored in the .lock.db file.
</li></ul>

<h2>Version 1.4.183 Beta (2014-12-13)</h2>
<ul><li>MVStore: the default auto-commit buffer size is now about twice as big.
    This should reduce the database file size after inserting a lot of data.
</li><li>The built-in functions "power" and "radians" now always return a double.
</li><li>Using "row_number" or "rownum" in views or derived tables had unexpected results
    if the outer query contained constraints for the given view. Example:
    select b.nr, b.id from (select row_number() over() as nr, a.id as id
    from (select id from test order by name) as a) as b where b.id = 1
</li><li>MVStore: the Recover tool can now deal with more types of corruption in the file.
</li><li>MVStore: the TransactionStore now first needs to be initialized before it can be used.
</li><li>Views and derived tables with equality and range conditions on the same columns
    did not work properly. example: select x from (select x from (select 1 as x)
    where x &gt; 0 and x &lt; 2) where x = 1
</li><li>The database URL setting PAGE_SIZE setting is now also used for the MVStore.
</li><li>MVStore: the default page split size for persistent stores is now 4096
    (it was 16 KB so far). This should reduce the database file size for most situations
    (in some cases, less than half the size of the previous version).
</li><li>With query literals disabled, auto-analyze of a table with CLOB or BLOB did not work.
</li><li>MVStore: use a mark and sweep GC algorithm instead of reference counting,
    to ensure used chunks are never overwrite, even if the reference counting
    algorithm does not work properly.
</li><li>In the multi-threaded mode, updating the column selectivity ("analyze")
    in the background sometimes did not work.
</li><li>In the multi-threaded mode, database metadata operations
    did sometimes not work if the schema was changed at the same time
    (for example, if tables were dropped).
</li><li>Some CLOB and BLOB values could no longer be read when
    the original row was removed (even when using the MVCC mode).
</li><li>The MVStoreTool could throw an IllegalArgumentException.
</li><li>Improved performance for some
    date / time / timestamp conversion operations.
    Thanks to Sergey Evdokimov for reporting the problem.
</li><li>H2 Console: the built-in web server did not work properly
    if an unknown file was requested.
</li><li>MVStore: the jar file is renamed to "h2-mvstore-*.jar" and is
    deployed to Maven separately.
</li><li>MVStore: support for concurrent reads and writes is now enabled by default.
</li><li>Server mode: the transfer buffer size has been changed from 16 KB to 64 KB,
    after it was found that this improves performance on Linux quite a lot.
</li><li>H2 Console and server mode: SSL is now disabled and TLS is used
    to protect against the Poodle SSLv3 vulnerability.
    The system property to disable secure anonymous connections is now
    "h2.enableAnonymousTLS".
    The default certificate is still self-signed, so you need to manually install
    another one if you want to avoid man in the middle attacks.
</li><li>MVStore: the R-tree did not correctly measure the memory usage.
</li><li>MVStore: compacting a store with an R-tree did not always work.
</li><li>Issue 581: When running in LOCK_MODE=0,
        JdbcDatabaseMetaData#supportsTransactionIsolationLevel(TRANSACTION_READ_UNCOMMITTED)
    should return false
</li><li>Fix bug which could generate deadlocks when multiple connections accessed the same table.
</li><li>Some places in the code were not respecting the value set in the "SET MAX_MEMORY_ROWS x" command
</li><li>Fix bug which could generate a NegativeArraySizeException when performing large (>40M) row union operations
</li><li>Fix "USE schema" command for MySQL compatibility, patch by mfulton
</li><li>Parse and ignore the ROW_FORMAT=DYNAMIC MySQL syntax, patch by mfulton
</li></ul>

<h2>Version 1.4.182 Beta (2014-10-17)</h2>
<ul><li>MVStore: improved error messages and logging;
    improved behavior if there is an error when serializing objects.
</li><li>OSGi: the MVStore packages are now exported.
</li><li>With the MVStore option, when using multiple threads
    that concurrently create indexes or tables,
    it was relatively easy to get a lock timeout on the "SYS" table.
</li><li>When using the multi-threaded option, the exception
    "Unexpected code path" could be thrown, specially if the option
    "analyze_auto" was set to a low value.
</li><li>In the server mode, when reading from a CLOB or BLOB, if the connection
    was closed, a NullPointerException could be thrown instead of an exception saying
    the connection is closed.
</li><li>DatabaseMetaData.getProcedures and getProcedureColumns
    could throw an exception if a user defined class is not available.
</li><li>Issue 584: the error message for a wrong sequence definition was wrong.
</li><li>CSV tool: the rowSeparator option is no longer supported,
    as the same can be achieved with the lineSeparator.
</li><li>Descending indexes on MVStore tables did not work properly.
</li><li>Issue 579: Conditions on the "_rowid_" pseudo-column didn't use an index
    when using the MVStore.
</li><li>Fixed documentation that "offset" and "fetch" are also keywords since version 1.4.x.
</li><li>The Long.MIN_VALUE could not be parsed for auto-increment (identity) columns.
</li><li>Issue 573: Add implementation for Methods "isWrapperFor()" and "unwrap()" in
    other JDBC classes.
</li><li>Issue 572: MySQL compatibility for "order by" in update statements.
</li><li>The change in  JDBC escape processing in version 1.4.181 affects both the parser
    (which is running on the server) and the JDBC API (which is running on the client).
    If you (or a tool you use) use the syntax "{t 'time}", or "{ts 'timestamp'}", or "{d 'data'}",
    then both the client and the server need to be upgraded to version 1.4.181 or later.
</li></ul>

<h2>Version 1.4.181 Beta (2014-08-06)</h2>
<ul><li>Improved MySQL compatibility by supporting "use schema".
    Thanks a lot to Karl Pietrzak for the patch!
</li><li>Writing to the trace file is now faster, specially with the debug level.
</li><li>The database option "defrag_always=true" did not work with the MVStore.
</li><li>The JDBC escape syntax {ts 'value'} did not interpret the value as a timestamp.
    The same for {d 'value'} (for date) and {t 'value'} (for time).
    Thanks to Lukas Eder for reporting the issue.
    The following problem was detected after version 1.4.181 was released:
    The change in  JDBC escape processing affects both the parser (which is running on the server)
    and the JDBC API (which is running on the client).
    If you (or a tool you use) use the syntax {t 'time'}, or {ts 'timestamp'}, or {d 'date'},
    then both the client and the server need to be upgraded to version 1.4.181 or later.
</li><li>File system abstraction: support replacing existing files using move
    (currently not for Windows).
</li><li>The statement "shutdown defrag" now compresses the database (with the MVStore).
    This command can greatly reduce the file size, and is relatively fast,
    but is not incremental.
</li><li>The MVStore now automatically compacts the store in the background if there is no read or write activity,
    which should (after some time; sometimes about one minute) reduce the file size.
    This is still work in progress, feedback is welcome!
</li><li>Change default value of PAGE_SIZE from 2048 to 4096 to more closely match most file systems block size
    (PageStore only; the MVStore already used 4096).
</li><li>Auto-scale MAX_MEMORY_ROWS and CACHE_SIZE settings by the amount of available RAM. Gives a better
    out of box experience for people with more powerful machines.
</li><li>Handle tabs like 4 spaces in web console, patch by Martin Grajcar.
</li><li>Issue 573: Add implementation for Methods "isWrapperFor()" and "unwrap()" in JdbcConnection.java,
    patch by BigMichi1.
</li></ul>

<h2>Version 1.4.180 Beta (2014-07-13)</h2>
<ul><li>MVStore: the store is now auto-compacted automatically up to some point,
    to avoid very large file sizes. This area is still work in progress.
</li><li>Sequences of temporary tables (auto-increment or identity columns)
    were persisted unnecessarily in the database file, and were not removed
    when re-opening the database.
</li><li>MVStore: an IndexOutOfBoundsException could sometimes
    occur MVMap.openVersion when concurrently accessing the store.
</li><li>The LIRS cache now re-sizes the internal hash map if needed.
</li><li>Optionally persist session history in the H2 console. (patch from Martin Grajcar)
</li><li>Add client-info property to get the number of servers currently in the cluster
    and which servers that are available. (patch from Nikolaj Fogh)
</li><li>Fix bug in changing encrypted DB password that kept the file handle
    open when the wrong password was supplied. (test case from Jens Hohmuth).
</li><li>Issue 567: H2 hangs for a long time then (sometimes) recovers.
    Introduce a queue when doing table locking to prevent session starvation.
</li></ul>

<h2>Version 1.4.179 Beta (2014-06-23)</h2>
<ul><li>The license was changed to MPL 2.0 (from 1.0) and EPL 1.0.
</li><li>Issue 565: MVStore: concurrently adding LOB objects
    (with MULTI_THREADED option) resulted in a NullPointerException.
</li><li>MVStore: reduced dependencies to other H2 classes.
</li><li>There was a way to prevent a database from being re-opened,
    by creating a column constraint that references a table with a higher id,
    for example with "check" constraints that contains queries.
    This is now detected, and creating the table is prohibited.
    In future versions of H2, most likely creating references to other
    tables will no longer be supported because of such problems.
</li><li>MVStore: descending indexes with "nulls first" did not work as expected
    (null was ordered last).
</li><li>Large result sets now always create temporary tables instead of temporary files.
</li><li>When using the PageStore, opening a database failed in some cases with a NullPointerException
    if temporary tables were used (explicitly, or implicitly when using large result sets).
</li><li>If a database file in the PageStore file format exists, this file and this mode
    is now used, even if the database URL does not contain "MV_STORE=FALSE".
    If a MVStore file exists, it is used.
</li><li>Databases created with version 1.3.175 and earlier
    that contained foreign keys in combination with multi-column indexes
    could not be opened in some cases.
    This was due to a bugfix in version 1.3.176:
    Referential integrity constraints sometimes used the wrong index.
</li><li>MVStore: the ObjectDataType comparison method was incorrect if one
    key was Serializable and the other was of a common class.
</li><li>Recursive queries with many result rows (more than the setting "max_memory_rows")
    did not work correctly.
</li><li>The license has changed to MPL 2.0 + EPL 1.0.
</li><li>MVStore: temporary tables from result sets could survive re-opening a database,
    which could result in a ClassCastException.
</li><li>Issue 566: MVStore: unique indexes that were created later on did not work correctly
    if there were over 5000 rows in the table.
    Existing databases need to be re-created (at least the broken index need to be re-built).
</li><li>MVStore: creating secondary indexes on large tables
    results in missing rows in the index.
</li><li>Metadata: the password of linked tables is now only visible for admin users.
</li><li>For Windows, database URLs of the form "jdbc:h2:/test" where considered
    relative and did not work unless the system property "h2.implicitRelativePath" was used.
</li><li>Windows: using a base directory of "C:/" and similar did not work as expected.
</li><li>Follow JDBC specification on Procedures MetaData, use P0 as
    return type of procedure.
</li><li>Issue 531: IDENTITY ignored for added column.
</li><li>FileSystem: improve exception throwing compatibility with JDK
</li><li>Spatial Index: adjust costs so we do not use the spatial index if the
    query does not contain an intersects operator.
</li><li>Fix multi-threaded deadlock when using a View that includes a TableFunction.
</li><li>Fix bug in dividing very-small BigDecimal numbers.
</li></ul>

<h2>Version 1.4.178 Beta (2014-05-02)</h2>
<ul><li>Issue 559: Make dependency on org.osgi.service.jdbc optional.
</li><li>Improve error message when the user specifies an unsupported combination of database settings.
</li><li>MVStore: in the multi-threaded mode, NullPointerException and other exceptions could occur.
</li><li>MVStore: some database file could not be compacted due to a bug in
    the bookkeeping of the fill rate. Also, database file were compacted quite slowly.
    This has been improved; but more changes in this area are expected.
</li><li>MVStore: support for volatile maps (that don't store changes).
</li><li>MVStore mode: in-memory databases now also use the MVStore.
</li><li>In server mode, appending ";autocommit=false" to the database URL was working,
    but the return value of Connection.getAutoCommit() was wrong.
</li><li>Issue 561: OSGi: the import package declaration of org.h2 excluded version 1.4.
</li><li>Issue 558: with the MVStore, a NullPointerException could occur when using LOBs
    at session commit (LobStorageMap.removeLob).
</li><li>Remove the "h2.MAX_MEMORY_ROWS_DISTINCT" system property to reduce confusion.
    We already have the MAX_MEMORY_ROWS setting which does a very similar thing, and is better documented.
</li><li>Issue 554: Web Console in an IFrame was not fully supported.
</li></ul>

<h2>Version 1.4.177 Beta (2014-04-12)</h2>
<ul><li>By default, the MV_STORE option is enabled, so it is using the new MVStore
    storage. The MVCC setting is by default set to the same values as the MV_STORE setting,
    so it is also enabled by default. For testing, both settings can be disabled by appending
    ";MV_STORE=FALSE" and/or ";MVCC=FALSE" to the database URL.
</li><li>The file locking method 'serialized' is no longer supported.
    This mode might return in a future version,
    however this is not clear right now.
    A new implementation and new tests would be needed.
</li><li>Enable the new storage format for dates (system property "h2.storeLocalTime").
    For the MVStore mode, this is always enabled, but with version 1.4
    this is even enabled in the PageStore mode.
</li><li>Implicit relative paths are disabled (system property "h2.implicitRelativePath"),
    so that the database URL jdbc:h2:test now needs to be written as jdbc:h2:./test.
</li><li>"select ... fetch first 1 row only" is supported with the regular mode.
    This was disabled so far because "fetch" and "offset" are now keywords.
    See also Mode.supportOffsetFetch.
</li><li>Byte arrays are now sorted in unsigned mode
    (x'99' is larger than x'09').
    (System property "h2.sortBinaryUnsigned", Mode.binaryUnsigned, setting "binary_collation").
</li><li>Csv.getInstance will be removed in future versions of 1.4.
    Use the public constructor instead.
</li><li>Remove support for the limited old-style outer join syntax using "(+)".
    Use "outer join" instead.
    System property "h2.oldStyleOuterJoin".
</li><li>Support the data type "DATETIME2" as an alias for "DATETIME", for MS SQL Server compatibility.
</li><li>Add Oracle-compatible TRANSLATE function, patch by Eric Chatellier.
</li></ul>

<h2>Version 1.3.176 (2014-04-05)</h2>
<ul><li>The file locking method 'serialized' is no longer documented,
    as it will not be available in version 1.4.
</li><li>The static method Csv.getInstance() was removed.
    Use the public constructor instead.
</li><li>The default user name for the Script, RunScript, Shell,
    and CreateCluster tools are no longer "sa" but an empty string.
</li><li>The stack trace of the exception "The object is already closed" is no longer logged by default.
</li><li>If a value of a result set was itself a result set, the result
    could only be read once.
</li><li>Column constraints are also visible in views (patch from Nicolas Fortin for H2GIS).
</li><li>Granting a additional right to a role that already had a right for that table was not working.
</li><li>Spatial index: a few bugs have been fixed (using spatial constraints in views,
    transferring geometry objects over TCP/IP, the returned geometry object is copied when needed).
</li><li>Issue 551: the datatype documentation was incorrect (found by Bernd Eckenfels).
</li><li>Issue 368: ON DUPLICATE KEY UPDATE did not work for multi-row inserts.
    Test case from Angus Macdonald.
</li><li>OSGi: the package javax.tools is now imported (as an optional).
</li><li>H2 Console: auto-complete is now disabled by default, but there is a hot-key (Ctrl+Space).
</li><li>H2 Console: auto-complete did not work with multi-line statements.
</li><li>CLOB and BLOB data was not immediately removed after a rollback.
</li><li>There is a new Aggregate API that supports the internal H2 data types
    (GEOMETRY for example). Thanks a lot to Nicolas Fortin for the patch!
</li><li>Referential integrity constraints sometimes used the wrong index,
    such that updating a row in the referenced table incorrectly failed with
    a constraint violation.
</li><li>The Polish translation was completed and corrected by Wojtek Jurczyk. Thanks a lot!
</li><li>Issue 545: Unnecessary duplicate code was removed.
</li><li>The profiler tool can now process files with full thread dumps.
</li><li>MVStore: the file format was changed slightly.
</li><li>MVStore mode: the CLOB and BLOB storage was re-implemented and is
    now much faster than with the PageStore (which is still the default storage).
</li><li>MVStore mode: creating indexes is now much faster
    (in many cases faster than with the default PageStore).
</li><li>Various bugs in the MVStore storage and have been fixed,
    including a bug in the R-tree implementation.
    The database could get corrupt if there were transient IO exceptions while storing.
</li><li>The method org.h2.expression.Function.getCost could throw a NullPointException.
</li><li>Storing LOBs in separate files (outside of the main database file)
    is no longer supported for new databases.
</li><li>Lucene 2 is no longer supported.
</li><li>Fix bug in calculating default MIN and MAX values for SEQUENCE.
</li><li>Fix bug in performing IN queries with multiple values when IGNORECASE=TRUE
</li><li>Add entry-point to org.h2.tools.Shell so it can be called from inside an application.
    patch by Thomas Gillet.
</li><li>Fix bug that prevented the PgServer from being stopped and started multiple times.
</li><li>Support some more DDL syntax for MySQL, patch from Peter Jentsch.
</li><li>Issue 548: TO_CHAR does not format MM and DD correctly when the month or day of
    the month is 1 digit, patch from "the.tucc"
</li><li>Fix bug in varargs support in ALIAS's, patch from Nicolas Fortin
</li></ul>

<!-- [close] { --></div></td></tr></table><!-- } --><!-- analytics --></body></html><|MERGE_RESOLUTION|>--- conflicted
+++ resolved
@@ -21,13 +21,10 @@
 
 <h2>Next Version (unreleased)</h2>
 <ul>
-<<<<<<< HEAD
 <li>A thread deadlock detector (disabled by default) can help
     detect and analyze Java level deadlocks.
     To enable, set the system property "h2.threadDeadlockDetector" to true.
-=======
 <li>Performance improvement for metadata queries that join against the COLUMNS metatable
->>>>>>> d2245130
 </li>
 <li>MVStore: power failure could corrupt the store, if writes were re-ordered.
 </li>
