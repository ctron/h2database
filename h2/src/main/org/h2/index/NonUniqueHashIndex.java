/*
 * Copyright 2004-2018 H2 Group. Multiple-Licensed under the MPL 2.0,
 * and the EPL 1.0 (http://h2database.com/html/license.html).
 * Initial Developer: H2 Group
 */
package org.h2.index;

import java.util.ArrayList;

import org.h2.command.dml.AllColumnsForPlan;
import org.h2.engine.Session;
import org.h2.message.DbException;
import org.h2.result.Row;
import org.h2.result.SearchRow;
import org.h2.result.SortOrder;
import org.h2.table.Column;
import org.h2.table.IndexColumn;
import org.h2.table.RegularTable;
import org.h2.table.TableFilter;
<<<<<<< HEAD
=======
import org.h2.util.Utils;
>>>>>>> 7a2a5446
import org.h2.util.ValueHashMap;
import org.h2.value.Value;

/**
 * A non-unique index based on an in-memory hash map.
 *
 * @author Sergi Vladykin
 */
public class NonUniqueHashIndex extends BaseIndex {

    /**
     * The index of the indexed column.
     */
    private final int indexColumn;
    private ValueHashMap<ArrayList<Long>> rows;
    private final RegularTable tableData;
    private long rowCount;

    public NonUniqueHashIndex(RegularTable table, int id, String indexName,
            IndexColumn[] columns, IndexType indexType) {
        initBaseIndex(table, id, indexName, columns, indexType);
        this.indexColumn = columns[0].column.getColumnId();
        this.tableData = table;
        reset();
    }

    private void reset() {
        rows = ValueHashMap.newInstance();
        rowCount = 0;
    }

    @Override
    public void truncate(Session session) {
        reset();
    }

    @Override
    public void add(Session session, Row row) {
        Value key = row.getValue(indexColumn);
        ArrayList<Long> positions = rows.get(key);
        if (positions == null) {
<<<<<<< HEAD
            positions = new ArrayList<>();
=======
            positions = Utils.newSmallArrayList();
>>>>>>> 7a2a5446
            rows.put(key, positions);
        }
        positions.add(row.getKey());
        rowCount++;
    }

    @Override
    public void remove(Session session, Row row) {
        if (rowCount == 1) {
            // last row in table
            reset();
        } else {
            Value key = row.getValue(indexColumn);
            ArrayList<Long> positions = rows.get(key);
            if (positions.size() == 1) {
                // last row with such key
                rows.remove(key);
            } else {
                positions.remove(row.getKey());
            }
            rowCount--;
        }
    }

    @Override
    public Cursor find(Session session, SearchRow first, SearchRow last) {
        if (first == null || last == null) {
            throw DbException.throwInternalError(first + " " + last);
        }
        if (first != last) {
            if (compareKeys(first, last) != 0) {
                throw DbException.throwInternalError();
            }
        }
        Value v = first.getValue(indexColumn);
        /*
         * Sometimes the incoming search is a similar, but not the same type
         * e.g. the search value is INT, but the index column is LONG. In which
         * case we need to convert, otherwise the ValueHashMap will not find the
         * result.
         */
        v = v.convertTo(tableData.getColumn(indexColumn).getType());
        ArrayList<Long> positions = rows.get(v);
        return new NonUniqueHashCursor(session, tableData, positions);
    }

    @Override
    public long getRowCount(Session session) {
        return rowCount;
    }

    @Override
    public long getRowCountApproximation() {
        return rowCount;
    }

    @Override
    public long getDiskSpaceUsed() {
        return 0;
    }

    @Override
    public void close(Session session) {
        // nothing to do
    }

    @Override
    public void remove(Session session) {
        // nothing to do
    }

    @Override
    public double getCost(Session session, int[] masks,
            TableFilter[] filters, int filter, SortOrder sortOrder,
            AllColumnsForPlan allColumnsSet) {
        for (Column column : columns) {
            int index = column.getColumnId();
            int mask = masks[index];
            if ((mask & IndexCondition.EQUALITY) != IndexCondition.EQUALITY) {
                return Long.MAX_VALUE;
            }
        }
        return 2;
    }

    @Override
    public void checkRename() {
        // ok
    }

    @Override
    public boolean needRebuild() {
        return true;
    }

    @Override
    public boolean canGetFirstOrLast() {
        return false;
    }

    @Override
    public Cursor findFirstOrLast(Session session, boolean first) {
        throw DbException.getUnsupportedException("HASH");
    }

    @Override
    public boolean canScan() {
        return false;
    }

}<|MERGE_RESOLUTION|>--- conflicted
+++ resolved
@@ -17,10 +17,7 @@
 import org.h2.table.IndexColumn;
 import org.h2.table.RegularTable;
 import org.h2.table.TableFilter;
-<<<<<<< HEAD
-=======
 import org.h2.util.Utils;
->>>>>>> 7a2a5446
 import org.h2.util.ValueHashMap;
 import org.h2.value.Value;
 
@@ -62,11 +59,7 @@
         Value key = row.getValue(indexColumn);
         ArrayList<Long> positions = rows.get(key);
         if (positions == null) {
-<<<<<<< HEAD
-            positions = new ArrayList<>();
-=======
             positions = Utils.newSmallArrayList();
->>>>>>> 7a2a5446
             rows.put(key, positions);
         }
         positions.add(row.getKey());
