/*
 * Copyright 2004-2018 H2 Group. Multiple-Licensed under the MPL 2.0,
 * and the EPL 1.0 (http://h2database.com/html/license.html).
 * Initial Developer: H2 Group
 */
package org.h2.command.ddl;

import org.h2.engine.Session;
import org.h2.expression.Expression;
import org.h2.expression.ValueExpression;
import org.h2.schema.Sequence;
import org.h2.value.Value;
import org.h2.value.ValueNull;

/**
 * Sequence options.
 */
public class SequenceOptions {

    private Expression start;

    private Expression increment;

    private Expression maxValue;

    private Expression minValue;

    private Boolean cycle;

    private Expression cacheSize;

    private static Long getLong(Session session, Expression expr) {
        if (expr != null) {
            Value value = expr.optimize(session).getValue(session);
            if (value != ValueNull.INSTANCE) {
                return value.getLong();
            }
        }
        return null;
    }

<<<<<<< HEAD
    /** The first value to return. */
=======
    /**
     * Gets start value.
     *
     * @param session The session to calculate the value.
     * @return start value or {@code null} if value is not defined.
     */
>>>>>>> 9cd06d96
    public Long getStartValue(Session session) {
        return getLong(session, start);
    }

    /**
     * Sets start value expression.
     *
     * @param start START WITH value expression.
     */
    public void setStartValue(Expression start) {
        this.start = start;
    }

<<<<<<< HEAD
    /** The increment count. */
=======
    /**
     * Gets increment value.
     *
     * @param session The session to calculate the value.
     * @return increment value or {@code null} if value is not defined.
     */
>>>>>>> 9cd06d96
    public Long getIncrement(Session session) {
        return getLong(session, increment);
    }

    /**
     * Sets increment value expression.
     *
     * @param increment INCREMENT BY value expression.
     */
    public void setIncrement(Expression increment) {
        this.increment = increment;
    }

<<<<<<< HEAD
    /** The maximum value. */
=======
    /**
     * Gets max value.
     *
     * @param sequence the sequence to get default max value.
     * @param session The session to calculate the value.
     * @return max value when the MAXVALUE expression is set, otherwise returns default max value.
     */
>>>>>>> 9cd06d96
    public Long getMaxValue(Sequence sequence, Session session) {
        if (maxValue == ValueExpression.getNull() && sequence != null) {
            return Sequence.getDefaultMaxValue(getCurrentStart(sequence, session),
                    increment != null ? getIncrement(session) : sequence.getIncrement());
        }
        return getLong(session, maxValue);
    }

    /**
     * Sets max value expression.
     *
     * @param maxValue MAXVALUE expression.
     */
    public void setMaxValue(Expression maxValue) {
        this.maxValue = maxValue;
    }

<<<<<<< HEAD
    /** The minimum value. */
=======
    /**
     * Gets min value.
     *
     * @param sequence the sequence to get default min value.
     * @param session The session to calculate the value.
     * @return max value when the MINVALUE expression is set, otherwise returns default min value.
     */
>>>>>>> 9cd06d96
    public Long getMinValue(Sequence sequence, Session session) {
        if (minValue == ValueExpression.getNull() && sequence != null) {
            return Sequence.getDefaultMinValue(getCurrentStart(sequence, session),
                    increment != null ? getIncrement(session) : sequence.getIncrement());
        }
        return getLong(session, minValue);
    }

    /**
     * Sets min value expression.
     *
     * @param minValue MINVALUE expression.
     */
    public void setMinValue(Expression minValue) {
        this.minValue = minValue;
    }

    /**
     * Gets cycle flag.
     *
     * @return cycle flag value or {@code null} if value is not defined.
     */
    public Boolean getCycle() {
        return cycle;
    }

    /**
     * Sets cycle flag.
     *
     * @param cycle flag value.
     */
    public void setCycle(Boolean cycle) {
        this.cycle = cycle;
    }

<<<<<<< HEAD
    /** The number of entries to pre-fetch. */
=======
    /**
     * Gets cache size.
     *
     * @param session The session to calculate the value.
     * @return cache size or {@code null} if value is not defined.
     */
>>>>>>> 9cd06d96
    public Long getCacheSize(Session session) {
        return getLong(session, cacheSize);
    }

    /**
     * Sets cache size.
     *
     * @param cacheSize cache size.
     */
    public void setCacheSize(Expression cacheSize) {
        this.cacheSize = cacheSize;
    }

    boolean isRangeSet() {
        return start != null || minValue != null || maxValue != null || increment != null;
    }

    private long getCurrentStart(Sequence sequence, Session session) {
        return start != null ? getStartValue(session) : sequence.getCurrentValue() + sequence.getIncrement();
    }
}<|MERGE_RESOLUTION|>--- conflicted
+++ resolved
@@ -39,16 +39,12 @@
         return null;
     }
 
-<<<<<<< HEAD
-    /** The first value to return. */
-=======
     /**
      * Gets start value.
      *
      * @param session The session to calculate the value.
      * @return start value or {@code null} if value is not defined.
      */
->>>>>>> 9cd06d96
     public Long getStartValue(Session session) {
         return getLong(session, start);
     }
@@ -62,16 +58,12 @@
         this.start = start;
     }
 
-<<<<<<< HEAD
-    /** The increment count. */
-=======
     /**
      * Gets increment value.
      *
      * @param session The session to calculate the value.
      * @return increment value or {@code null} if value is not defined.
      */
->>>>>>> 9cd06d96
     public Long getIncrement(Session session) {
         return getLong(session, increment);
     }
@@ -85,9 +77,6 @@
         this.increment = increment;
     }
 
-<<<<<<< HEAD
-    /** The maximum value. */
-=======
     /**
      * Gets max value.
      *
@@ -95,7 +84,6 @@
      * @param session The session to calculate the value.
      * @return max value when the MAXVALUE expression is set, otherwise returns default max value.
      */
->>>>>>> 9cd06d96
     public Long getMaxValue(Sequence sequence, Session session) {
         if (maxValue == ValueExpression.getNull() && sequence != null) {
             return Sequence.getDefaultMaxValue(getCurrentStart(sequence, session),
@@ -113,9 +101,6 @@
         this.maxValue = maxValue;
     }
 
-<<<<<<< HEAD
-    /** The minimum value. */
-=======
     /**
      * Gets min value.
      *
@@ -123,7 +108,6 @@
      * @param session The session to calculate the value.
      * @return max value when the MINVALUE expression is set, otherwise returns default min value.
      */
->>>>>>> 9cd06d96
     public Long getMinValue(Sequence sequence, Session session) {
         if (minValue == ValueExpression.getNull() && sequence != null) {
             return Sequence.getDefaultMinValue(getCurrentStart(sequence, session),
@@ -159,16 +143,12 @@
         this.cycle = cycle;
     }
 
-<<<<<<< HEAD
-    /** The number of entries to pre-fetch. */
-=======
     /**
      * Gets cache size.
      *
      * @param session The session to calculate the value.
      * @return cache size or {@code null} if value is not defined.
      */
->>>>>>> 9cd06d96
     public Long getCacheSize(Session session) {
         return getLong(session, cacheSize);
     }
