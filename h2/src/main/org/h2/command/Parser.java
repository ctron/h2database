/*
 * Copyright 2004-2014 H2 Group. Multiple-Licensed under the MPL 2.0,
 * and the EPL 1.0 (http://h2database.com/html/license.html).
 * Initial Developer: H2 Group
 *
 * Nicolas Fortin, Atelier SIG, IRSTV FR CNRS 24888
 * Support for the operator "&&" as an alias for SPATIAL_INTERSECTS
 */
package org.h2.command;

import java.math.BigDecimal;
import java.math.BigInteger;
import java.nio.charset.Charset;
import java.text.Collator;
import java.util.ArrayList;
import java.util.Collections;
import java.util.Comparator;
import java.util.HashSet;
import java.util.LinkedHashSet;
import java.util.List;
import org.h2.api.ErrorCode;
import org.h2.api.Trigger;
import org.h2.command.ddl.AlterIndexRename;
import org.h2.command.ddl.AlterSchemaRename;
import org.h2.command.ddl.AlterTableAddConstraint;
import org.h2.command.ddl.AlterTableAlterColumn;
import org.h2.command.ddl.AlterTableDropConstraint;
import org.h2.command.ddl.AlterTableRename;
import org.h2.command.ddl.AlterTableRenameColumn;
import org.h2.command.ddl.AlterTableRenameConstraint;
import org.h2.command.ddl.AlterUser;
import org.h2.command.ddl.AlterView;
import org.h2.command.ddl.Analyze;
import org.h2.command.ddl.CreateAggregate;
import org.h2.command.ddl.CreateConstant;
import org.h2.command.ddl.CreateFunctionAlias;
import org.h2.command.ddl.CreateIndex;
import org.h2.command.ddl.CreateLinkedTable;
import org.h2.command.ddl.CreateRole;
import org.h2.command.ddl.CreateSchema;
import org.h2.command.ddl.CreateSequence;
import org.h2.command.ddl.CreateSynonym;
import org.h2.command.ddl.CreateTable;
import org.h2.command.ddl.CreateTableData;
import org.h2.command.ddl.CreateTrigger;
import org.h2.command.ddl.CreateUser;
import org.h2.command.ddl.CreateUserDataType;
import org.h2.command.ddl.CreateView;
import org.h2.command.ddl.DeallocateProcedure;
import org.h2.command.ddl.DefineCommand;
import org.h2.command.ddl.DropAggregate;
import org.h2.command.ddl.DropConstant;
import org.h2.command.ddl.DropDatabase;
import org.h2.command.ddl.DropFunctionAlias;
import org.h2.command.ddl.DropIndex;
import org.h2.command.ddl.DropRole;
import org.h2.command.ddl.DropSchema;
import org.h2.command.ddl.DropSequence;
import org.h2.command.ddl.DropSynonym;
import org.h2.command.ddl.DropTable;
import org.h2.command.ddl.DropTrigger;
import org.h2.command.ddl.DropUser;
import org.h2.command.ddl.DropUserDataType;
import org.h2.command.ddl.DropView;
import org.h2.command.ddl.GrantRevoke;
import org.h2.command.ddl.PrepareProcedure;
import org.h2.command.ddl.SetComment;
import org.h2.command.ddl.TruncateTable;
import org.h2.command.dml.AlterSequence;
import org.h2.command.dml.AlterTableSet;
import org.h2.command.dml.BackupCommand;
import org.h2.command.dml.Call;
import org.h2.command.dml.Delete;
import org.h2.command.dml.ExecuteProcedure;
import org.h2.command.dml.Explain;
import org.h2.command.dml.Insert;
import org.h2.command.dml.Merge;
import org.h2.command.dml.NoOperation;
import org.h2.command.dml.Query;
import org.h2.command.dml.Replace;
import org.h2.command.dml.RunScriptCommand;
import org.h2.command.dml.ScriptCommand;
import org.h2.command.dml.Select;
import org.h2.command.dml.SelectOrderBy;
import org.h2.command.dml.SelectUnion;
import org.h2.command.dml.Set;
import org.h2.command.dml.SetTypes;
import org.h2.command.dml.TransactionCommand;
import org.h2.command.dml.Update;
import org.h2.constraint.ConstraintReferential;
import org.h2.engine.Constants;
import org.h2.engine.Database;
import org.h2.engine.DbObject;
import org.h2.engine.FunctionAlias;
import org.h2.engine.Procedure;
import org.h2.engine.Right;
import org.h2.engine.Session;
import org.h2.engine.SysProperties;
import org.h2.engine.User;
import org.h2.engine.UserAggregate;
import org.h2.engine.UserDataType;
import org.h2.expression.Aggregate;
import org.h2.expression.Alias;
import org.h2.expression.CompareLike;
import org.h2.expression.Comparison;
import org.h2.expression.ConditionAndOr;
import org.h2.expression.ConditionExists;
import org.h2.expression.ConditionIn;
import org.h2.expression.ConditionInSelect;
import org.h2.expression.ConditionNot;
import org.h2.expression.Expression;
import org.h2.expression.ExpressionColumn;
import org.h2.expression.ExpressionList;
import org.h2.expression.Function;
import org.h2.expression.FunctionCall;
import org.h2.expression.JavaAggregate;
import org.h2.expression.JavaFunction;
import org.h2.expression.Operation;
import org.h2.expression.Parameter;
import org.h2.expression.Rownum;
import org.h2.expression.SequenceValue;
import org.h2.expression.Subquery;
import org.h2.expression.TableFunction;
import org.h2.expression.ValueExpression;
import org.h2.expression.Variable;
import org.h2.expression.Wildcard;
import org.h2.index.Index;
import org.h2.message.DbException;
import org.h2.result.SortOrder;
import org.h2.schema.Schema;
import org.h2.schema.Sequence;
import org.h2.table.Column;
import org.h2.table.FunctionTable;
import org.h2.table.IndexColumn;
import org.h2.table.IndexHints;
import org.h2.table.RangeTable;
import org.h2.table.Table;
import org.h2.table.TableFilter;
import org.h2.table.TableFilter.TableFilterVisitor;
import org.h2.table.TableView;
import org.h2.util.MathUtils;
import org.h2.util.New;
import org.h2.util.StatementBuilder;
import org.h2.util.StringUtils;
import org.h2.value.CompareMode;
import org.h2.value.DataType;
import org.h2.value.Value;
import org.h2.value.ValueBoolean;
import org.h2.value.ValueBytes;
import org.h2.value.ValueDate;
import org.h2.value.ValueDecimal;
import org.h2.value.ValueEnum;
import org.h2.value.ValueInt;
import org.h2.value.ValueLong;
import org.h2.value.ValueNull;
import org.h2.value.ValueString;
import org.h2.value.ValueTime;
import org.h2.value.ValueTimestamp;

/**
 * The parser is used to convert a SQL statement string to an command object.
 *
 * @author Thomas Mueller
 * @author Noel Grandin
 * @author Nicolas Fortin, Atelier SIG, IRSTV FR CNRS 24888
 */
public class Parser {

    // used during the tokenizer phase
    private static final int CHAR_END = 1, CHAR_VALUE = 2, CHAR_QUOTED = 3;
    private static final int CHAR_NAME = 4, CHAR_SPECIAL_1 = 5,
            CHAR_SPECIAL_2 = 6;
    private static final int CHAR_STRING = 7, CHAR_DOT = 8,
            CHAR_DOLLAR_QUOTED_STRING = 9;

    // this are token types
    private static final int KEYWORD = 1, IDENTIFIER = 2, PARAMETER = 3,
            END = 4, VALUE = 5;
    private static final int EQUAL = 6, BIGGER_EQUAL = 7, BIGGER = 8;
    private static final int SMALLER = 9, SMALLER_EQUAL = 10, NOT_EQUAL = 11,
            AT = 12;
    private static final int MINUS = 13, PLUS = 14, STRING_CONCAT = 15;
    private static final int OPEN = 16, CLOSE = 17, NULL = 18, TRUE = 19,
            FALSE = 20;
    private static final int CURRENT_TIMESTAMP = 21, CURRENT_DATE = 22,
            CURRENT_TIME = 23, ROWNUM = 24;
    private static final int SPATIAL_INTERSECTS = 25;

    private static final Comparator<TableFilter> TABLE_FILTER_COMPARATOR =
            new Comparator<TableFilter>() {
        @Override
        public int compare(TableFilter o1, TableFilter o2) {
            return o1 == o2 ? 0 : compareTableFilters(o1, o2);
        }
    };

    private final Database database;
    private final Session session;
    /**
     * @see org.h2.engine.DbSettings#databaseToUpper
     */
    private final boolean identifiersToUpper;

    /** indicates character-type for each char in sqlCommand */
    private int[] characterTypes;
    private int currentTokenType;
    private String currentToken;
    private boolean currentTokenQuoted;
    private Value currentValue;
    private String originalSQL;
    /** copy of originalSQL, with comments blanked out */
    private String sqlCommand;
    /** cached array if chars from sqlCommand */
    private char[] sqlCommandChars;
    /** index into sqlCommand of previous token */
    private int lastParseIndex;
    /** index into sqlCommand of current token */
    private int parseIndex;
    private CreateView createView;
    private Prepared currentPrepared;
    private Select currentSelect;
    private ArrayList<Parameter> parameters;
    private String schemaName;
    private ArrayList<String> expectedList;
    private boolean rightsChecked;
    private boolean recompileAlways;
    private ArrayList<Parameter> indexedParameterList;
    private int orderInFrom;
    private ArrayList<Parameter> suppliedParameterList;

    public Parser(Session session) {
        this.database = session.getDatabase();
        this.identifiersToUpper = database.getSettings().databaseToUpper;
        this.session = session;
    }

    /**
     * Parse the statement and prepare it for execution.
     *
     * @param sql the SQL statement to parse
     * @return the prepared object
     */
    public Prepared prepare(String sql) {
        Prepared p = parse(sql);
        p.prepare();
        if (currentTokenType != END) {
            throw getSyntaxError();
        }
        return p;
    }

    /**
     * Parse a statement or a list of statements, and prepare it for execution.
     *
     * @param sql the SQL statement to parse
     * @return the command object
     */
    public Command prepareCommand(String sql) {
        try {
            Prepared p = parse(sql);
            boolean hasMore = isToken(";");
            if (!hasMore && currentTokenType != END) {
                throw getSyntaxError();
            }
            p.prepare();
            Command c = new CommandContainer(this, sql, p);
            if (hasMore) {
                String remaining = originalSQL.substring(parseIndex);
                if (remaining.trim().length() != 0) {
                    CommandList list = new CommandList(this, sql, c, remaining);
                    // list.addCommand(c);
                    // do {
                    // c = parseCommand();
                    // list.addCommand(c);
                    // } while (currentToken.equals(";"));
                    c = list;
                }
            }
            return c;
        } catch (DbException e) {
            throw e.addSQL(originalSQL);
        }
    }

    /**
     * Parse the statement, but don't prepare it for execution.
     *
     * @param sql the SQL statement to parse
     * @return the prepared object
     */
    Prepared parse(String sql) {
        Prepared p;
        try {
            // first, try the fast variant
            p = parse(sql, false);
        } catch (DbException e) {
            if (e.getErrorCode() == ErrorCode.SYNTAX_ERROR_1) {
                // now, get the detailed exception
                p = parse(sql, true);
            } else {
                throw e.addSQL(sql);
            }
        }
        p.setPrepareAlways(recompileAlways);
        p.setParameterList(parameters);
        return p;
    }

    private Prepared parse(String sql, boolean withExpectedList) {
        initialize(sql);
        if (withExpectedList) {
            expectedList = New.arrayList();
        } else {
            expectedList = null;
        }
        parameters = New.arrayList();
        currentSelect = null;
        currentPrepared = null;
        createView = null;
        recompileAlways = false;
        indexedParameterList = suppliedParameterList;
        read();
        return parsePrepared();
    }

    private Prepared parsePrepared() {
        int start = lastParseIndex;
        Prepared c = null;
        String token = currentToken;
        if (token.length() == 0) {
            c = new NoOperation(session);
        } else {
            char first = token.charAt(0);
            switch (first) {
            case '?':
                // read the ? as a parameter
                readTerm();
                // this is an 'out' parameter - set a dummy value
                parameters.get(0).setValue(ValueNull.INSTANCE);
                read("=");
                read("CALL");
                c = parseCall();
                break;
            case '(':
                c = parseSelect();
                break;
            case 'a':
            case 'A':
                if (readIf("ALTER")) {
                    c = parseAlter();
                } else if (readIf("ANALYZE")) {
                    c = parseAnalyze();
                }
                break;
            case 'b':
            case 'B':
                if (readIf("BACKUP")) {
                    c = parseBackup();
                } else if (readIf("BEGIN")) {
                    c = parseBegin();
                }
                break;
            case 'c':
            case 'C':
                if (readIf("COMMIT")) {
                    c = parseCommit();
                } else if (readIf("CREATE")) {
                    c = parseCreate();
                } else if (readIf("CALL")) {
                    c = parseCall();
                } else if (readIf("CHECKPOINT")) {
                    c = parseCheckpoint();
                } else if (readIf("COMMENT")) {
                    c = parseComment();
                }
                break;
            case 'd':
            case 'D':
                if (readIf("DELETE")) {
                    c = parseDelete();
                } else if (readIf("DROP")) {
                    c = parseDrop();
                } else if (readIf("DECLARE")) {
                    // support for DECLARE GLOBAL TEMPORARY TABLE...
                    c = parseCreate();
                } else if (readIf("DEALLOCATE")) {
                    c = parseDeallocate();
                }
                break;
            case 'e':
            case 'E':
                if (readIf("EXPLAIN")) {
                    c = parseExplain();
                } else if (readIf("EXECUTE")) {
                    c = parseExecute();
                }
                break;
            case 'f':
            case 'F':
                if (isToken("FROM")) {
                    c = parseSelect();
                }
                break;
            case 'g':
            case 'G':
                if (readIf("GRANT")) {
                    c = parseGrantRevoke(CommandInterface.GRANT);
                }
                break;
            case 'h':
            case 'H':
                if (readIf("HELP")) {
                    c = parseHelp();
                }
                break;
            case 'i':
            case 'I':
                if (readIf("INSERT")) {
                    c = parseInsert();
                }
                break;
            case 'm':
            case 'M':
                if (readIf("MERGE")) {
                    c = parseMerge();
                }
                break;
            case 'p':
            case 'P':
                if (readIf("PREPARE")) {
                    c = parsePrepare();
                }
                break;
            case 'r':
            case 'R':
                if (readIf("ROLLBACK")) {
                    c = parseRollback();
                } else if (readIf("REVOKE")) {
                    c = parseGrantRevoke(CommandInterface.REVOKE);
                } else if (readIf("RUNSCRIPT")) {
                    c = parseRunScript();
                } else if (readIf("RELEASE")) {
                    c = parseReleaseSavepoint();
                } else if (readIf("REPLACE")) {
                    c = parseReplace();
                }
                break;
            case 's':
            case 'S':
                if (isToken("SELECT")) {
                    c = parseSelect();
                } else if (readIf("SET")) {
                    c = parseSet();
                } else if (readIf("SAVEPOINT")) {
                    c = parseSavepoint();
                } else if (readIf("SCRIPT")) {
                    c = parseScript();
                } else if (readIf("SHUTDOWN")) {
                    c = parseShutdown();
                } else if (readIf("SHOW")) {
                    c = parseShow();
                }
                break;
            case 't':
            case 'T':
                if (readIf("TRUNCATE")) {
                    c = parseTruncate();
                }
                break;
            case 'u':
            case 'U':
                if (readIf("UPDATE")) {
                    c = parseUpdate();
                } else if (readIf("USE")) {
                    c = parseUse();
                }
                break;
            case 'v':
            case 'V':
                if (readIf("VALUES")) {
                    c = parseValues();
                }
                break;
            case 'w':
            case 'W':
                if (isToken("WITH")) {
                    c = parseSelect();
                }
                break;
            case ';':
                c = new NoOperation(session);
                break;
            default:
                throw getSyntaxError();
            }
            if (indexedParameterList != null) {
                for (int i = 0, size = indexedParameterList.size();
                        i < size; i++) {
                    if (indexedParameterList.get(i) == null) {
                        indexedParameterList.set(i, new Parameter(i));
                    }
                }
                parameters = indexedParameterList;
            }
            if (readIf("{")) {
                do {
                    int index = (int) readLong() - 1;
                    if (index < 0 || index >= parameters.size()) {
                        throw getSyntaxError();
                    }
                    Parameter p = parameters.get(index);
                    if (p == null) {
                        throw getSyntaxError();
                    }
                    read(":");
                    Expression expr = readExpression();
                    expr = expr.optimize(session);
                    p.setValue(expr.getValue(session));
                } while (readIf(","));
                read("}");
                for (Parameter p : parameters) {
                    p.checkSet();
                }
                parameters.clear();
            }
        }
        if (c == null) {
            throw getSyntaxError();
        }
        setSQL(c, null, start);
        return c;
    }

    private DbException getSyntaxError() {
        if (expectedList == null || expectedList.size() == 0) {
            return DbException.getSyntaxError(sqlCommand, parseIndex);
        }
        StatementBuilder buff = new StatementBuilder();
        for (String e : expectedList) {
            buff.appendExceptFirst(", ");
            buff.append(e);
        }
        return DbException.getSyntaxError(sqlCommand, parseIndex,
                buff.toString());
    }

    private Prepared parseBackup() {
        BackupCommand command = new BackupCommand(session);
        read("TO");
        command.setFileName(readExpression());
        return command;
    }

    private Prepared parseAnalyze() {
        Analyze command = new Analyze(session);
        if (readIf("TABLE")) {
            Table table = readTableOrView();
            command.setTable(table);
        }
        if (readIf("SAMPLE_SIZE")) {
            command.setTop(readPositiveInt());
        }
        return command;
    }

    private TransactionCommand parseBegin() {
        TransactionCommand command;
        if (!readIf("WORK")) {
            readIf("TRANSACTION");
        }
        command = new TransactionCommand(session, CommandInterface.BEGIN);
        return command;
    }

    private TransactionCommand parseCommit() {
        TransactionCommand command;
        if (readIf("TRANSACTION")) {
            command = new TransactionCommand(session,
                    CommandInterface.COMMIT_TRANSACTION);
            command.setTransactionName(readUniqueIdentifier());
            return command;
        }
        command = new TransactionCommand(session,
                CommandInterface.COMMIT);
        readIf("WORK");
        return command;
    }

    private TransactionCommand parseShutdown() {
        int type = CommandInterface.SHUTDOWN;
        if (readIf("IMMEDIATELY")) {
            type = CommandInterface.SHUTDOWN_IMMEDIATELY;
        } else if (readIf("COMPACT")) {
            type = CommandInterface.SHUTDOWN_COMPACT;
        } else if (readIf("DEFRAG")) {
            type = CommandInterface.SHUTDOWN_DEFRAG;
        } else {
            readIf("SCRIPT");
        }
        return new TransactionCommand(session, type);
    }

    private TransactionCommand parseRollback() {
        TransactionCommand command;
        if (readIf("TRANSACTION")) {
            command = new TransactionCommand(session,
                    CommandInterface.ROLLBACK_TRANSACTION);
            command.setTransactionName(readUniqueIdentifier());
            return command;
        }
        if (readIf("TO")) {
            read("SAVEPOINT");
            command = new TransactionCommand(session,
                    CommandInterface.ROLLBACK_TO_SAVEPOINT);
            command.setSavepointName(readUniqueIdentifier());
        } else {
            readIf("WORK");
            command = new TransactionCommand(session,
                    CommandInterface.ROLLBACK);
        }
        return command;
    }

    private Prepared parsePrepare() {
        if (readIf("COMMIT")) {
            TransactionCommand command = new TransactionCommand(session,
                    CommandInterface.PREPARE_COMMIT);
            command.setTransactionName(readUniqueIdentifier());
            return command;
        }
        String procedureName = readAliasIdentifier();
        if (readIf("(")) {
            ArrayList<Column> list = New.arrayList();
            for (int i = 0;; i++) {
                Column column = parseColumnForTable("C" + i, true);
                list.add(column);
                if (readIf(")")) {
                    break;
                }
                read(",");
            }
        }
        read("AS");
        Prepared prep = parsePrepared();
        PrepareProcedure command = new PrepareProcedure(session);
        command.setProcedureName(procedureName);
        command.setPrepared(prep);
        return command;
    }

    private TransactionCommand parseSavepoint() {
        TransactionCommand command = new TransactionCommand(session,
                CommandInterface.SAVEPOINT);
        command.setSavepointName(readUniqueIdentifier());
        return command;
    }

    private Prepared parseReleaseSavepoint() {
        Prepared command = new NoOperation(session);
        readIf("SAVEPOINT");
        readUniqueIdentifier();
        return command;
    }

    private Schema findSchema(String schemaName) {
        if (schemaName == null) {
            return null;
        }
        Schema schema = database.findSchema(schemaName);
        if (schema == null) {
            if (equalsToken("SESSION", schemaName)) {
                // for local temporary tables
                schema = database.getSchema(session.getCurrentSchemaName());
            } else if (database.getMode().sysDummy1 &&
                    "SYSIBM".equals(schemaName)) {
                // IBM DB2 and Apache Derby compatibility: SYSIBM.SYSDUMMY1
                schema = database.getSchema(session.getCurrentSchemaName());
            }
        }
        return schema;
    }

    private Schema getSchema(String schemaName) {
        if (schemaName == null) {
            return null;
        }
        Schema schema = findSchema(schemaName);
        if (schema == null) {
            throw DbException.get(ErrorCode.SCHEMA_NOT_FOUND_1, schemaName);
        }
        return schema;
    }

    private Schema getSchema() {
        return getSchema(schemaName);
    }

    private Column readTableColumn(TableFilter filter) {
        String tableAlias = null;
        String columnName = readColumnIdentifier();
        if (readIf(".")) {
            tableAlias = columnName;
            columnName = readColumnIdentifier();
            if (readIf(".")) {
                String schema = tableAlias;
                tableAlias = columnName;
                columnName = readColumnIdentifier();
                if (readIf(".")) {
                    String catalogName = schema;
                    schema = tableAlias;
                    tableAlias = columnName;
                    columnName = readColumnIdentifier();
                    if (!equalsToken(catalogName, database.getShortName())) {
                        throw DbException.get(ErrorCode.DATABASE_NOT_FOUND_1,
                                catalogName);
                    }
                }
                if (!equalsToken(schema, filter.getTable().getSchema()
                        .getName())) {
                    throw DbException.get(ErrorCode.SCHEMA_NOT_FOUND_1, schema);
                }
            }
            if (!equalsToken(tableAlias, filter.getTableAlias())) {
                throw DbException.get(ErrorCode.TABLE_OR_VIEW_NOT_FOUND_1,
                        tableAlias);
            }
        }
        if (database.getSettings().rowId) {
            if (Column.ROWID.equals(columnName)) {
                return filter.getRowIdColumn();
            }
        }
        return filter.getTable().getColumn(columnName);
    }

    private Update parseUpdate() {
        Update command = new Update(session);
        currentPrepared = command;
        int start = lastParseIndex;
        TableFilter filter = readSimpleTableFilter(0);
        command.setTableFilter(filter);
        read("SET");
        if (readIf("(")) {
            ArrayList<Column> columns = New.arrayList();
            do {
                Column column = readTableColumn(filter);
                columns.add(column);
            } while (readIf(","));
            read(")");
            read("=");
            Expression expression = readExpression();
            if (columns.size() == 1) {
                // the expression is parsed as a simple value
                command.setAssignment(columns.get(0), expression);
            } else {
                for (int i = 0, size = columns.size(); i < size; i++) {
                    Column column = columns.get(i);
                    Function f = Function.getFunction(database, "ARRAY_GET");
                    f.setParameter(0, expression);
                    f.setParameter(1, ValueExpression.get(ValueInt.get(i + 1)));
                    f.doneWithParameters();
                    command.setAssignment(column, f);
                }
            }
        } else {
            do {
                Column column = readTableColumn(filter);
                read("=");
                Expression expression;
                if (readIf("DEFAULT")) {
                    expression = ValueExpression.getDefault();
                } else {
                    expression = readExpression();
                }
                command.setAssignment(column, expression);
            } while (readIf(","));
        }
        if (readIf("WHERE")) {
            Expression condition = readExpression();
            command.setCondition(condition);
        }
        if (readIf("ORDER")) {
            // for MySQL compatibility
            // (this syntax is supported, but ignored)
            read("BY");
            parseSimpleOrderList();
        }
        if (readIf("LIMIT")) {
            Expression limit = readTerm().optimize(session);
            command.setLimit(limit);
        }
        setSQL(command, "UPDATE", start);
        return command;
    }

    private TableFilter readSimpleTableFilter(int orderInFrom) {
        Table table = readTableOrView();
        String alias = null;
        if (readIf("AS")) {
            alias = readAliasIdentifier();
        } else if (currentTokenType == IDENTIFIER) {
            if (!equalsToken("SET", currentToken)) {
                // SET is not a keyword (PostgreSQL supports it as a table name)
                alias = readAliasIdentifier();
            }
        }
        return new TableFilter(session, table, alias, rightsChecked,
                currentSelect, orderInFrom, null);
    }

    private Delete parseDelete() {
        Delete command = new Delete(session);
        Expression limit = null;
        if (readIf("TOP")) {
            limit = readTerm().optimize(session);
        }
        currentPrepared = command;
        int start = lastParseIndex;
        readIf("FROM");
        TableFilter filter = readSimpleTableFilter(0);
        command.setTableFilter(filter);
        if (readIf("WHERE")) {
            Expression condition = readExpression();
            command.setCondition(condition);
        }
        if (readIf("LIMIT") && limit == null) {
            limit = readTerm().optimize(session);
        }
        command.setLimit(limit);
        setSQL(command, "DELETE", start);
        return command;
    }

    private IndexColumn[] parseIndexColumnList() {
        ArrayList<IndexColumn> columns = New.arrayList();
        do {
            IndexColumn column = new IndexColumn();
            column.columnName = readColumnIdentifier();
            columns.add(column);
            if (readIf("ASC")) {
                // ignore
            } else if (readIf("DESC")) {
                column.sortType = SortOrder.DESCENDING;
            }
            if (readIf("NULLS")) {
                if (readIf("FIRST")) {
                    column.sortType |= SortOrder.NULLS_FIRST;
                } else {
                    read("LAST");
                    column.sortType |= SortOrder.NULLS_LAST;
                }
            }
        } while (readIf(","));
        read(")");
        return columns.toArray(new IndexColumn[columns.size()]);
    }

    private String[] parseColumnList() {
        ArrayList<String> columns = New.arrayList();
        do {
            String columnName = readColumnIdentifier();
            columns.add(columnName);
        } while (readIfMore());
        return columns.toArray(new String[columns.size()]);
    }

    private Column[] parseColumnList(Table table) {
        ArrayList<Column> columns = New.arrayList();
        HashSet<Column> set = New.hashSet();
        if (!readIf(")")) {
            do {
                Column column = parseColumn(table);
                if (!set.add(column)) {
                    throw DbException.get(ErrorCode.DUPLICATE_COLUMN_NAME_1,
                            column.getSQL());
                }
                columns.add(column);
            } while (readIfMore());
        }
        return columns.toArray(new Column[columns.size()]);
    }

    private Column parseColumn(Table table) {
        String id = readColumnIdentifier();
        if (database.getSettings().rowId && Column.ROWID.equals(id)) {
            return table.getRowIdColumn();
        }
        return table.getColumn(id);
    }

    private boolean readIfMore() {
        if (readIf(",")) {
            return !readIf(")");
        }
        read(")");
        return false;
    }

    private Prepared parseHelp() {
        StringBuilder buff = new StringBuilder(
                "SELECT * FROM INFORMATION_SCHEMA.HELP");
        int i = 0;
        ArrayList<Value> paramValues = New.arrayList();
        while (currentTokenType != END) {
            String s = currentToken;
            read();
            if (i == 0) {
                buff.append(" WHERE ");
            } else {
                buff.append(" AND ");
            }
            i++;
            buff.append("UPPER(TOPIC) LIKE ?");
            paramValues.add(ValueString.get("%" + s + "%"));
        }
        return prepare(session, buff.toString(), paramValues);
    }

    private Prepared parseShow() {
        ArrayList<Value> paramValues = New.arrayList();
        StringBuilder buff = new StringBuilder("SELECT ");
        if (readIf("CLIENT_ENCODING")) {
            // for PostgreSQL compatibility
            buff.append("'UNICODE' AS CLIENT_ENCODING FROM DUAL");
        } else if (readIf("DEFAULT_TRANSACTION_ISOLATION")) {
            // for PostgreSQL compatibility
            buff.append("'read committed' AS DEFAULT_TRANSACTION_ISOLATION " +
                    "FROM DUAL");
        } else if (readIf("TRANSACTION")) {
            // for PostgreSQL compatibility
            read("ISOLATION");
            read("LEVEL");
            buff.append("'read committed' AS TRANSACTION_ISOLATION " +
                    "FROM DUAL");
        } else if (readIf("DATESTYLE")) {
            // for PostgreSQL compatibility
            buff.append("'ISO' AS DATESTYLE FROM DUAL");
        } else if (readIf("SERVER_VERSION")) {
            // for PostgreSQL compatibility
            buff.append("'8.1.4' AS SERVER_VERSION FROM DUAL");
        } else if (readIf("SERVER_ENCODING")) {
            // for PostgreSQL compatibility
            buff.append("'UTF8' AS SERVER_ENCODING FROM DUAL");
        } else if (readIf("TABLES")) {
            // for MySQL compatibility
            String schema = Constants.SCHEMA_MAIN;
            if (readIf("FROM")) {
                schema = readUniqueIdentifier();
            }
            buff.append("TABLE_NAME, TABLE_SCHEMA FROM "
                    + "INFORMATION_SCHEMA.TABLES "
                    + "WHERE TABLE_SCHEMA=? ORDER BY TABLE_NAME");
            paramValues.add(ValueString.get(schema));
        } else if (readIf("COLUMNS")) {
            // for MySQL compatibility
            read("FROM");
            String tableName = readIdentifierWithSchema();
            String schemaName = getSchema().getName();
            paramValues.add(ValueString.get(tableName));
            if (readIf("FROM")) {
                schemaName = readUniqueIdentifier();
            }
            buff.append("C.COLUMN_NAME FIELD, "
                    + "C.TYPE_NAME || '(' || C.NUMERIC_PRECISION || ')' TYPE, "
                    + "C.IS_NULLABLE \"NULL\", "
                    + "CASE (SELECT MAX(I.INDEX_TYPE_NAME) FROM "
                    + "INFORMATION_SCHEMA.INDEXES I "
                    + "WHERE I.TABLE_SCHEMA=C.TABLE_SCHEMA "
                    + "AND I.TABLE_NAME=C.TABLE_NAME "
                    + "AND I.COLUMN_NAME=C.COLUMN_NAME)"
                    + "WHEN 'PRIMARY KEY' THEN 'PRI' "
                    + "WHEN 'UNIQUE INDEX' THEN 'UNI' ELSE '' END KEY, "
                    + "IFNULL(COLUMN_DEFAULT, 'NULL') DEFAULT "
                    + "FROM INFORMATION_SCHEMA.COLUMNS C "
                    + "WHERE C.TABLE_NAME=? AND C.TABLE_SCHEMA=? "
                    + "ORDER BY C.ORDINAL_POSITION");
            paramValues.add(ValueString.get(schemaName));
        } else if (readIf("DATABASES") || readIf("SCHEMAS")) {
            // for MySQL compatibility
            buff.append("SCHEMA_NAME FROM INFORMATION_SCHEMA.SCHEMATA");
        }
        boolean b = session.getAllowLiterals();
        try {
            // need to temporarily enable it, in case we are in
            // ALLOW_LITERALS_NUMBERS mode
            session.setAllowLiterals(true);
            return prepare(session, buff.toString(), paramValues);
        } finally {
            session.setAllowLiterals(b);
        }
    }

    private static Prepared prepare(Session s, String sql,
            ArrayList<Value> paramValues) {
        Prepared prep = s.prepare(sql);
        ArrayList<Parameter> params = prep.getParameters();
        if (params != null) {
            for (int i = 0, size = params.size(); i < size; i++) {
                Parameter p = params.get(i);
                p.setValue(paramValues.get(i));
            }
        }
        return prep;
    }

    private boolean isSelect() {
        int start = lastParseIndex;
        while (readIf("(")) {
            // need to read ahead, it could be a nested union:
            // ((select 1) union (select 1))
        }
        boolean select = isToken("SELECT") || isToken("FROM") || isToken("WITH");
        parseIndex = start;
        read();
        return select;
    }

    private Merge parseMerge() {
        Merge command = new Merge(session);
        currentPrepared = command;
        read("INTO");
        Table table = readTableOrView();
        command.setTable(table);
        if (readIf("(")) {
            if (isSelect()) {
                command.setQuery(parseSelect());
                read(")");
                return command;
            }
            Column[] columns = parseColumnList(table);
            command.setColumns(columns);
        }
        if (readIf("KEY")) {
            read("(");
            Column[] keys = parseColumnList(table);
            command.setKeys(keys);
        }
        if (readIf("VALUES")) {
            do {
                ArrayList<Expression> values = New.arrayList();
                read("(");
                if (!readIf(")")) {
                    do {
                        if (readIf("DEFAULT")) {
                            values.add(null);
                        } else {
                            values.add(readExpression());
                        }
                    } while (readIfMore());
                }
                command.addRow(values.toArray(new Expression[values.size()]));
            } while (readIf(","));
        } else {
            command.setQuery(parseSelect());
        }
        return command;
    }

    private Insert parseInsert() {
        Insert command = new Insert(session);
        currentPrepared = command;
        read("INTO");
        Table table = readTableOrView();
        command.setTable(table);
        Column[] columns = null;
        if (readIf("(")) {
            if (isSelect()) {
                command.setQuery(parseSelect());
                read(")");
                return command;
            }
            columns = parseColumnList(table);
            command.setColumns(columns);
        }
        if (readIf("DIRECT")) {
            command.setInsertFromSelect(true);
        }
        if (readIf("SORTED")) {
            command.setSortedInsertMode(true);
        }
        if (readIf("DEFAULT")) {
            read("VALUES");
            Expression[] expr = {};
            command.addRow(expr);
        } else if (readIf("VALUES")) {
            read("(");
            do {
                ArrayList<Expression> values = New.arrayList();
                if (!readIf(")")) {
                    do {
                        if (readIf("DEFAULT")) {
                            values.add(null);
                        } else {
                            values.add(readExpression());
                        }
                    } while (readIfMore());
                }
                command.addRow(values.toArray(new Expression[values.size()]));
                // the following condition will allow (..),; and (..);
            } while (readIf(",") && readIf("("));
        } else if (readIf("SET")) {
            if (columns != null) {
                throw getSyntaxError();
            }
            ArrayList<Column> columnList = New.arrayList();
            ArrayList<Expression> values = New.arrayList();
            do {
                columnList.add(parseColumn(table));
                read("=");
                Expression expression;
                if (readIf("DEFAULT")) {
                    expression = ValueExpression.getDefault();
                } else {
                    expression = readExpression();
                }
                values.add(expression);
            } while (readIf(","));
            command.setColumns(columnList.toArray(new Column[columnList.size()]));
            command.addRow(values.toArray(new Expression[values.size()]));
        } else {
            command.setQuery(parseSelect());
        }
        if (database.getMode().onDuplicateKeyUpdate) {
            if (readIf("ON")) {
                read("DUPLICATE");
                read("KEY");
                read("UPDATE");
                do {
                    Column column = parseColumn(table);
                    read("=");
                    Expression expression;
                    if (readIf("DEFAULT")) {
                        expression = ValueExpression.getDefault();
                    } else {
                        expression = readExpression();
                    }
                    command.addAssignmentForDuplicate(column, expression);
                } while (readIf(","));
            }
        }
        if (database.getMode().isolationLevelInSelectOrInsertStatement) {
            parseIsolationClause();
        }
        return command;
    }

    /**
     * MySQL compatibility. REPLACE is similar to MERGE.
     */
    private Replace parseReplace() {
        Replace command = new Replace(session);
        currentPrepared = command;
        read("INTO");
        Table table = readTableOrView();
        command.setTable(table);
        if (readIf("(")) {
            if (isSelect()) {
                command.setQuery(parseSelect());
                read(")");
                return command;
            }
            Column[] columns = parseColumnList(table);
            command.setColumns(columns);
        }
        if (readIf("VALUES")) {
            do {
                ArrayList<Expression> values = New.arrayList();
                read("(");
                if (!readIf(")")) {
                    do {
                        if (readIf("DEFAULT")) {
                            values.add(null);
                        } else {
                            values.add(readExpression());
                        }
                    } while (readIfMore());
                }
                command.addRow(values.toArray(new Expression[values.size()]));
            } while (readIf(","));
        } else {
            command.setQuery(parseSelect());
        }
        return command;
    }

    private TableFilter readTableFilter(boolean fromOuter) {
        Table table;
        String alias = null;
        if (readIf("(")) {
            if (isSelect()) {
                Query query = parseSelectUnion();
                read(")");
                query.setParameterList(New.arrayList(parameters));
                query.init();
                Session s;
                if (createView != null) {
                    s = database.getSystemSession();
                } else {
                    s = session;
                }
                alias = session.getNextSystemIdentifier(sqlCommand);
                table = TableView.createTempView(s, session.getUser(), alias,
                        query, currentSelect);
            } else {
                TableFilter top;
                if (database.getSettings().nestedJoins) {
                    top = readTableFilter(false);
                    top = readJoin(top, currentSelect, false, false);
                    top = getNested(top);
                } else {
                    top = readTableFilter(fromOuter);
                    top = readJoin(top, currentSelect, false, fromOuter);
                }
                read(")");
                alias = readFromAlias(null);
                if (alias != null) {
                    top.setAlias(alias);
                }
                return top;
            }
        } else if (readIf("VALUES")) {
            table = parseValuesTable(0).getTable();
        } else {
            String tableName = readIdentifierWithSchema(null);
            Schema schema = getSchema();
            boolean foundLeftBracket = readIf("(");
            if (foundLeftBracket && readIf("INDEX")) {
                // Sybase compatibility with
                // "select * from test (index table1_index)"
                readIdentifierWithSchema(null);
                read(")");
                foundLeftBracket = false;
            }
            if (foundLeftBracket) {
                Schema mainSchema = database.getSchema(Constants.SCHEMA_MAIN);
                if (equalsToken(tableName, RangeTable.NAME)
                        || equalsToken(tableName, RangeTable.ALIAS)) {
                    Expression min = readExpression();
                    read(",");
                    Expression max = readExpression();
                    if (readIf(",")) {
                        Expression step = readExpression();
                        read(")");
                        table = new RangeTable(mainSchema, min, max, step,
                                false);
                    } else {
                        read(")");
                        table = new RangeTable(mainSchema, min, max, false);
                    }
                } else {
                    Expression expr = readFunction(schema, tableName);
                    if (!(expr instanceof FunctionCall)) {
                        throw getSyntaxError();
                    }
                    FunctionCall call = (FunctionCall) expr;
                    if (!call.isDeterministic()) {
                        recompileAlways = true;
                    }
                    table = new FunctionTable(mainSchema, session, expr, call);
                }
            } else if (equalsToken("DUAL", tableName)) {
                table = getDualTable(false);
            } else if (database.getMode().sysDummy1 &&
                    equalsToken("SYSDUMMY1", tableName)) {
                table = getDualTable(false);
            } else {
                table = readTableOrView(tableName);
            }
        }
        IndexHints indexHints = null;
        // for backward compatibility, handle case where USE is a table alias
        if (readIf("USE")) {
            if (readIf("INDEX")) {
                indexHints = parseIndexHints(table);
            } else {
                alias = "USE";
            }
        } else {
            alias = readFromAlias(alias);
            if (alias != null) {
                // if alias present, a second chance to parse index hints
                if (readIf("USE")) {
                    read("INDEX");
                    indexHints = parseIndexHints(table);
                }
            }
        }
        return new TableFilter(session, table, alias, rightsChecked,
                currentSelect, orderInFrom++, indexHints);
    }

    private IndexHints parseIndexHints(Table table) {
        if (table == null) {
            throw getSyntaxError();
        }
        read("(");
        LinkedHashSet<String> indexNames = new LinkedHashSet<>();
        if (!readIf(")")) {
            do {
                String indexName = readIdentifierWithSchema();
                Index index = table.getIndex(indexName);
                indexNames.add(index.getName());
            } while (readIf(","));
            read(")");
        }
        return IndexHints.createUseIndexHints(indexNames);
    }

    private String readFromAlias(String alias) {
        if (readIf("AS")) {
            alias = readAliasIdentifier();
        } else if (currentTokenType == IDENTIFIER) {
            // left and right are not keywords (because they are functions as
            // well)
            if (!isToken("LEFT") && !isToken("RIGHT") && !isToken("FULL")) {
                alias = readAliasIdentifier();
            }
        }
        return alias;
    }

    private Prepared parseTruncate() {
        read("TABLE");
        Table table = readTableOrView();
        TruncateTable command = new TruncateTable(session);
        command.setTable(table);
        return command;
    }

    private boolean readIfExists(boolean ifExists) {
        if (readIf("IF")) {
            read("EXISTS");
            ifExists = true;
        }
        return ifExists;
    }

    private Prepared parseComment() {
        int type = 0;
        read("ON");
        boolean column = false;
        if (readIf("TABLE") || readIf("VIEW")) {
            type = DbObject.TABLE_OR_VIEW;
        } else if (readIf("COLUMN")) {
            column = true;
            type = DbObject.TABLE_OR_VIEW;
        } else if (readIf("CONSTANT")) {
            type = DbObject.CONSTANT;
        } else if (readIf("CONSTRAINT")) {
            type = DbObject.CONSTRAINT;
        } else if (readIf("ALIAS")) {
            type = DbObject.FUNCTION_ALIAS;
        } else if (readIf("INDEX")) {
            type = DbObject.INDEX;
        } else if (readIf("ROLE")) {
            type = DbObject.ROLE;
        } else if (readIf("SCHEMA")) {
            type = DbObject.SCHEMA;
        } else if (readIf("SEQUENCE")) {
            type = DbObject.SEQUENCE;
        } else if (readIf("TRIGGER")) {
            type = DbObject.TRIGGER;
        } else if (readIf("USER")) {
            type = DbObject.USER;
        } else if (readIf("DOMAIN")) {
            type = DbObject.USER_DATATYPE;
        } else {
            throw getSyntaxError();
        }
        SetComment command = new SetComment(session);
        String objectName;
        if (column) {
            // can't use readIdentifierWithSchema() because
            // it would not read schema.table.column correctly
            // if the db name is equal to the schema name
            ArrayList<String> list = New.arrayList();
            do {
                list.add(readUniqueIdentifier());
            } while (readIf("."));
            schemaName = session.getCurrentSchemaName();
            if (list.size() == 4) {
                if (!equalsToken(database.getShortName(), list.get(0))) {
                    throw DbException.getSyntaxError(sqlCommand, parseIndex,
                            "database name");
                }
                list.remove(0);
            }
            if (list.size() == 3) {
                schemaName = list.get(0);
                list.remove(0);
            }
            if (list.size() != 2) {
                throw DbException.getSyntaxError(sqlCommand, parseIndex,
                        "table.column");
            }
            objectName = list.get(0);
            command.setColumn(true);
            command.setColumnName(list.get(1));
        } else {
            objectName = readIdentifierWithSchema();
        }
        command.setSchemaName(schemaName);
        command.setObjectName(objectName);
        command.setObjectType(type);
        read("IS");
        command.setCommentExpression(readExpression());
        return command;
    }

    private Prepared parseDrop() {
        if (readIf("TABLE")) {
            boolean ifExists = readIfExists(false);
            String tableName = readIdentifierWithSchema();
            DropTable command = new DropTable(session, getSchema());
            command.setTableName(tableName);
            while (readIf(",")) {
                tableName = readIdentifierWithSchema();
                DropTable next = new DropTable(session, getSchema());
                next.setTableName(tableName);
                command.addNextDropTable(next);
            }
            ifExists = readIfExists(ifExists);
            command.setIfExists(ifExists);
            if (readIf("CASCADE")) {
                command.setDropAction(ConstraintReferential.CASCADE);
                readIf("CONSTRAINTS");
            } else if (readIf("RESTRICT")) {
                command.setDropAction(ConstraintReferential.RESTRICT);
            } else if (readIf("IGNORE")) {
                command.setDropAction(ConstraintReferential.SET_DEFAULT);
            }
            return command;
        } else if (readIf("INDEX")) {
            boolean ifExists = readIfExists(false);
            String indexName = readIdentifierWithSchema();
            DropIndex command = new DropIndex(session, getSchema());
            command.setIndexName(indexName);
            ifExists = readIfExists(ifExists);
            command.setIfExists(ifExists);
            return command;
        } else if (readIf("USER")) {
            boolean ifExists = readIfExists(false);
            DropUser command = new DropUser(session);
            command.setUserName(readUniqueIdentifier());
            ifExists = readIfExists(ifExists);
            readIf("CASCADE");
            command.setIfExists(ifExists);
            return command;
        } else if (readIf("SEQUENCE")) {
            boolean ifExists = readIfExists(false);
            String sequenceName = readIdentifierWithSchema();
            DropSequence command = new DropSequence(session, getSchema());
            command.setSequenceName(sequenceName);
            ifExists = readIfExists(ifExists);
            command.setIfExists(ifExists);
            return command;
        } else if (readIf("CONSTANT")) {
            boolean ifExists = readIfExists(false);
            String constantName = readIdentifierWithSchema();
            DropConstant command = new DropConstant(session, getSchema());
            command.setConstantName(constantName);
            ifExists = readIfExists(ifExists);
            command.setIfExists(ifExists);
            return command;
        } else if (readIf("TRIGGER")) {
            boolean ifExists = readIfExists(false);
            String triggerName = readIdentifierWithSchema();
            DropTrigger command = new DropTrigger(session, getSchema());
            command.setTriggerName(triggerName);
            ifExists = readIfExists(ifExists);
            command.setIfExists(ifExists);
            return command;
        } else if (readIf("VIEW")) {
            boolean ifExists = readIfExists(false);
            String viewName = readIdentifierWithSchema();
            DropView command = new DropView(session, getSchema());
            command.setViewName(viewName);
            ifExists = readIfExists(ifExists);
            command.setIfExists(ifExists);
            Integer dropAction = parseCascadeOrRestrict();
            if (dropAction != null) {
                command.setDropAction(dropAction);
            }
            return command;
        } else if (readIf("ROLE")) {
            boolean ifExists = readIfExists(false);
            DropRole command = new DropRole(session);
            command.setRoleName(readUniqueIdentifier());
            ifExists = readIfExists(ifExists);
            command.setIfExists(ifExists);
            return command;
        } else if (readIf("ALIAS")) {
            boolean ifExists = readIfExists(false);
            String aliasName = readIdentifierWithSchema();
            DropFunctionAlias command = new DropFunctionAlias(session,
                    getSchema());
            command.setAliasName(aliasName);
            ifExists = readIfExists(ifExists);
            command.setIfExists(ifExists);
            return command;
        } else if (readIf("SCHEMA")) {
            boolean ifExists = readIfExists(false);
            DropSchema command = new DropSchema(session);
            command.setSchemaName(readUniqueIdentifier());
            ifExists = readIfExists(ifExists);
            command.setIfExists(ifExists);
            return command;
        } else if (readIf("ALL")) {
            read("OBJECTS");
            DropDatabase command = new DropDatabase(session);
            command.setDropAllObjects(true);
            if (readIf("DELETE")) {
                read("FILES");
                command.setDeleteFiles(true);
            }
            return command;
        } else if (readIf("DOMAIN")) {
            return parseDropUserDataType();
        } else if (readIf("TYPE")) {
            return parseDropUserDataType();
        } else if (readIf("DATATYPE")) {
            return parseDropUserDataType();
        } else if (readIf("AGGREGATE")) {
            return parseDropAggregate();
        } else if (readIf("SYNONYM")) {
            boolean ifExists = readIfExists(false);
            String synonymName = readIdentifierWithSchema();
            DropSynonym command = new DropSynonym(session, getSchema());
            command.setSynonymName(synonymName);
            ifExists = readIfExists(ifExists);
            command.setIfExists(ifExists);
            return command;
        }
        throw getSyntaxError();
    }

    private DropUserDataType parseDropUserDataType() {
        boolean ifExists = readIfExists(false);
        DropUserDataType command = new DropUserDataType(session);
        command.setTypeName(readUniqueIdentifier());
        ifExists = readIfExists(ifExists);
        command.setIfExists(ifExists);
        return command;
    }

    private DropAggregate parseDropAggregate() {
        boolean ifExists = readIfExists(false);
        DropAggregate command = new DropAggregate(session);
        command.setName(readUniqueIdentifier());
        ifExists = readIfExists(ifExists);
        command.setIfExists(ifExists);
        return command;
    }

    private TableFilter readJoin(TableFilter top, Select command,
            boolean nested, boolean fromOuter) {
        boolean joined = false;
        TableFilter last = top;
        boolean nestedJoins = database.getSettings().nestedJoins;
        while (true) {
            if (readIf("RIGHT")) {
                readIf("OUTER");
                read("JOIN");
                joined = true;
                // the right hand side is the 'inner' table usually
                TableFilter newTop = readTableFilter(fromOuter);
                newTop = readJoin(newTop, command, nested, true);
                Expression on = null;
                if (readIf("ON")) {
                    on = readExpression();
                }
                if (nestedJoins) {
                    top = getNested(top);
                    newTop.addJoin(top, true, false, on);
                } else {
                    newTop.addJoin(top, true, false, on);
                }
                top = newTop;
                last = newTop;
            } else if (readIf("LEFT")) {
                readIf("OUTER");
                read("JOIN");
                joined = true;
                TableFilter join = readTableFilter(true);
                if (nestedJoins) {
                    join = readJoin(join, command, true, true);
                } else {
                    top = readJoin(top, command, false, true);
                }
                Expression on = null;
                if (readIf("ON")) {
                    on = readExpression();
                }
                top.addJoin(join, true, false, on);
                last = join;
            } else if (readIf("FULL")) {
                throw getSyntaxError();
            } else if (readIf("INNER")) {
                read("JOIN");
                joined = true;
                TableFilter join = readTableFilter(fromOuter);
                top = readJoin(top, command, false, false);
                Expression on = null;
                if (readIf("ON")) {
                    on = readExpression();
                }
                if (nestedJoins) {
                    top.addJoin(join, false, false, on);
                } else {
                    top.addJoin(join, fromOuter, false, on);
                }
                last = join;
            } else if (readIf("JOIN")) {
                joined = true;
                TableFilter join = readTableFilter(fromOuter);
                top = readJoin(top, command, false, false);
                Expression on = null;
                if (readIf("ON")) {
                    on = readExpression();
                }
                if (nestedJoins) {
                    top.addJoin(join, false, false, on);
                } else {
                    top.addJoin(join, fromOuter, false, on);
                }
                last = join;
            } else if (readIf("CROSS")) {
                read("JOIN");
                joined = true;
                TableFilter join = readTableFilter(fromOuter);
                if (nestedJoins) {
                    top.addJoin(join, false, false, null);
                } else {
                    top.addJoin(join, fromOuter, false, null);
                }
                last = join;
            } else if (readIf("NATURAL")) {
                read("JOIN");
                joined = true;
                TableFilter join = readTableFilter(fromOuter);
                Column[] tableCols = last.getTable().getColumns();
                Column[] joinCols = join.getTable().getColumns();
                String tableSchema = last.getTable().getSchema().getName();
                String joinSchema = join.getTable().getSchema().getName();
                Expression on = null;
                for (Column tc : tableCols) {
                    String tableColumnName = tc.getName();
                    for (Column c : joinCols) {
                        String joinColumnName = c.getName();
                        if (equalsToken(tableColumnName, joinColumnName)) {
                            join.addNaturalJoinColumn(c);
                            Expression tableExpr = new ExpressionColumn(
                                    database, tableSchema,
                                    last.getTableAlias(), tableColumnName);
                            Expression joinExpr = new ExpressionColumn(
                                    database, joinSchema, join.getTableAlias(),
                                    joinColumnName);
                            Expression equal = new Comparison(session,
                                    Comparison.EQUAL, tableExpr, joinExpr);
                            if (on == null) {
                                on = equal;
                            } else {
                                on = new ConditionAndOr(ConditionAndOr.AND, on,
                                        equal);
                            }
                        }
                    }
                }
                if (nestedJoins) {
                    top.addJoin(join, false, nested, on);
                } else {
                    top.addJoin(join, fromOuter, false, on);
                }
                last = join;
            } else {
                break;
            }
        }
        if (nested && joined) {
            top = getNested(top);
        }
        return top;
    }

    private TableFilter getNested(TableFilter n) {
        String joinTable = Constants.PREFIX_JOIN + parseIndex;
        TableFilter top = new TableFilter(session, getDualTable(true),
                joinTable, rightsChecked, currentSelect, n.getOrderInFrom(),
                null);
        top.addJoin(n, false, true, null);
        return top;
    }

    private Prepared parseExecute() {
        ExecuteProcedure command = new ExecuteProcedure(session);
        String procedureName = readAliasIdentifier();
        Procedure p = session.getProcedure(procedureName);
        if (p == null) {
            throw DbException.get(ErrorCode.FUNCTION_ALIAS_NOT_FOUND_1,
                    procedureName);
        }
        command.setProcedure(p);
        if (readIf("(")) {
            for (int i = 0;; i++) {
                command.setExpression(i, readExpression());
                if (readIf(")")) {
                    break;
                }
                read(",");
            }
        }
        return command;
    }

    private DeallocateProcedure parseDeallocate() {
        readIf("PLAN");
        String procedureName = readAliasIdentifier();
        DeallocateProcedure command = new DeallocateProcedure(session);
        command.setProcedureName(procedureName);
        return command;
    }

    private Explain parseExplain() {
        Explain command = new Explain(session);
        if (readIf("ANALYZE")) {
            command.setExecuteCommand(true);
        } else {
            if (readIf("PLAN")) {
                readIf("FOR");
            }
        }
        if (isToken("SELECT") || isToken("FROM") || isToken("(") || isToken("WITH")) {
            Query query = parseSelect();
            query.setNeverLazy(true);
            command.setCommand(query);
        } else if (readIf("DELETE")) {
            command.setCommand(parseDelete());
        } else if (readIf("UPDATE")) {
            command.setCommand(parseUpdate());
        } else if (readIf("INSERT")) {
            command.setCommand(parseInsert());
        } else if (readIf("MERGE")) {
            command.setCommand(parseMerge());
        } else {
            throw getSyntaxError();
        }
        return command;
    }

    private Query parseSelect() {
        int paramIndex = parameters.size();
        Query command = parseSelectUnion();
        ArrayList<Parameter> params = New.arrayList();
        for (int i = paramIndex, size = parameters.size(); i < size; i++) {
            params.add(parameters.get(i));
        }
        command.setParameterList(params);
        command.init();
        return command;
    }

    private Query parseSelectUnion() {
        int start = lastParseIndex;
        Query command = parseSelectSub();
        return parseSelectUnionExtension(command, start, false);
    }

    private Query parseSelectUnionExtension(Query command, int start,
            boolean unionOnly) {
        while (true) {
            if (readIf("UNION")) {
                SelectUnion union = new SelectUnion(session, command);
                if (readIf("ALL")) {
                    union.setUnionType(SelectUnion.UNION_ALL);
                } else {
                    readIf("DISTINCT");
                    union.setUnionType(SelectUnion.UNION);
                }
                union.setRight(parseSelectSub());
                command = union;
            } else if (readIf("MINUS") || readIf("EXCEPT")) {
                SelectUnion union = new SelectUnion(session, command);
                union.setUnionType(SelectUnion.EXCEPT);
                union.setRight(parseSelectSub());
                command = union;
            } else if (readIf("INTERSECT")) {
                SelectUnion union = new SelectUnion(session, command);
                union.setUnionType(SelectUnion.INTERSECT);
                union.setRight(parseSelectSub());
                command = union;
            } else {
                break;
            }
        }
        if (!unionOnly) {
            parseEndOfQuery(command);
        }
        setSQL(command, null, start);
        return command;
    }

    private void parseEndOfQuery(Query command) {
        if (readIf("ORDER")) {
            read("BY");
            Select oldSelect = currentSelect;
            if (command instanceof Select) {
                currentSelect = (Select) command;
            }
            ArrayList<SelectOrderBy> orderList = New.arrayList();
            do {
                boolean canBeNumber = true;
                if (readIf("=")) {
                    canBeNumber = false;
                }
                SelectOrderBy order = new SelectOrderBy();
                Expression expr = readExpression();
                if (canBeNumber && expr instanceof ValueExpression &&
                        expr.getType() == Value.INT) {
                    order.columnIndexExpr = expr;
                } else if (expr instanceof Parameter) {
                    recompileAlways = true;
                    order.columnIndexExpr = expr;
                } else {
                    order.expression = expr;
                }
                if (readIf("DESC")) {
                    order.descending = true;
                } else {
                    readIf("ASC");
                }
                if (readIf("NULLS")) {
                    if (readIf("FIRST")) {
                        order.nullsFirst = true;
                    } else {
                        read("LAST");
                        order.nullsLast = true;
                    }
                }
                orderList.add(order);
            } while (readIf(","));
            command.setOrder(orderList);
            currentSelect = oldSelect;
        }
        if (database.getMode().supportOffsetFetch) {
            // make sure aggregate functions will not work here
            Select temp = currentSelect;
            currentSelect = null;

            // http://sqlpro.developpez.com/SQL2008/
            if (readIf("OFFSET")) {
                command.setOffset(readExpression().optimize(session));
                if (!readIf("ROW")) {
                    readIf("ROWS");
                }
            }
            if (readIf("FETCH")) {
                if (!readIf("FIRST")) {
                    read("NEXT");
                }
                if (readIf("ROW")) {
                    command.setLimit(ValueExpression.get(ValueInt.get(1)));
                } else {
                    Expression limit = readExpression().optimize(session);
                    command.setLimit(limit);
                    if (!readIf("ROW")) {
                        read("ROWS");
                    }
                }
                read("ONLY");
            }

            currentSelect = temp;
        }
        if (readIf("LIMIT")) {
            Select temp = currentSelect;
            // make sure aggregate functions will not work here
            currentSelect = null;
            Expression limit = readExpression().optimize(session);
            command.setLimit(limit);
            if (readIf("OFFSET")) {
                Expression offset = readExpression().optimize(session);
                command.setOffset(offset);
            } else if (readIf(",")) {
                // MySQL: [offset, ] rowcount
                Expression offset = limit;
                limit = readExpression().optimize(session);
                command.setOffset(offset);
                command.setLimit(limit);
            }
            if (readIf("SAMPLE_SIZE")) {
                Expression sampleSize = readExpression().optimize(session);
                command.setSampleSize(sampleSize);
            }
            currentSelect = temp;
        }
        if (readIf("FOR")) {
            if (readIf("UPDATE")) {
                if (readIf("OF")) {
                    do {
                        readIdentifierWithSchema();
                    } while (readIf(","));
                } else if (readIf("NOWAIT")) {
                    // TODO parser: select for update nowait: should not wait
                }
                command.setForUpdate(true);
            } else if (readIf("READ") || readIf("FETCH")) {
                read("ONLY");
            }
        }
        if (database.getMode().isolationLevelInSelectOrInsertStatement) {
            parseIsolationClause();
        }
    }

    /**
     * DB2 isolation clause
     */
    private void parseIsolationClause() {
        if (readIf("WITH")) {
            if (readIf("RR") || readIf("RS")) {
                // concurrent-access-resolution clause
                if (readIf("USE")) {
                    read("AND");
                    read("KEEP");
                    if (readIf("SHARE") || readIf("UPDATE") ||
                            readIf("EXCLUSIVE")) {
                        // ignore
                    }
                    read("LOCKS");
                }
            } else if (readIf("CS") || readIf("UR")) {
                // ignore
            }
        }
    }

    private Query parseSelectSub() {
        if (readIf("(")) {
            Query command = parseSelectUnion();
            read(")");
            return command;
        }
        if (readIf("WITH")) {
            Query query = parseWith();
            // recursive can not be lazy
            query.setNeverLazy(true);
            return query;
        }
        Select select = parseSelectSimple();
        return select;
    }

    private void parseSelectSimpleFromPart(Select command) {
        do {
            TableFilter filter = readTableFilter(false);
            parseJoinTableFilter(filter, command);
        } while (readIf(","));

        // Parser can reorder joined table filters, need to explicitly sort them
        // to get the order as it was in the original query.
        if (session.isForceJoinOrder()) {
            sortTableFilters(command.getTopFilters());
        }
    }

    private static void sortTableFilters(ArrayList<TableFilter> filters) {
        if (filters.size() < 2) {
            return;
        }
        // Most probably we are already sorted correctly.
        boolean sorted = true;
        TableFilter prev = filters.get(0);
        for (int i = 1; i < filters.size(); i++) {
            TableFilter next = filters.get(i);
            if (compareTableFilters(prev, next) > 0) {
                sorted = false;
                break;
            }
            prev = next;
        }
        // If not, then sort manually.
        if (!sorted) {
            Collections.sort(filters, TABLE_FILTER_COMPARATOR);
        }
    }

    /**
     * Find out which of the table filters appears first in the "from" clause.
     *
     * @param o1 the first table filter
     * @param o2 the second table filter
     * @return -1 if o1 appears first, and 1 if o2 appears first
     */
    static int compareTableFilters(TableFilter o1, TableFilter o2) {
        assert o1.getOrderInFrom() != o2.getOrderInFrom();
        return o1.getOrderInFrom() > o2.getOrderInFrom() ? 1 : -1;
    }

    private void parseJoinTableFilter(TableFilter top, final Select command) {
        top = readJoin(top, command, false, top.isJoinOuter());
        command.addTableFilter(top, true);
        boolean isOuter = false;
        while (true) {
            TableFilter n = top.getNestedJoin();
            if (n != null) {
                n.visit(new TableFilterVisitor() {
                    @Override
                    public void accept(TableFilter f) {
                        command.addTableFilter(f, false);
                    }
                });
            }
            TableFilter join = top.getJoin();
            if (join == null) {
                break;
            }
            isOuter = isOuter | join.isJoinOuter();
            if (isOuter) {
                command.addTableFilter(join, false);
            } else {
                // make flat so the optimizer can work better
                Expression on = join.getJoinCondition();
                if (on != null) {
                    command.addCondition(on);
                }
                join.removeJoinCondition();
                top.removeJoin();
                command.addTableFilter(join, true);
            }
            top = join;
        }
    }

    private void parseSelectSimpleSelectPart(Select command) {
        Select temp = currentSelect;
        // make sure aggregate functions will not work in TOP and LIMIT
        currentSelect = null;
        if (readIf("TOP")) {
            // can't read more complex expressions here because
            // SELECT TOP 1 +? A FROM TEST could mean
            // SELECT TOP (1+?) A FROM TEST or
            // SELECT TOP 1 (+?) AS A FROM TEST
            Expression limit = readTerm().optimize(session);
            command.setLimit(limit);
        } else if (readIf("LIMIT")) {
            Expression offset = readTerm().optimize(session);
            command.setOffset(offset);
            Expression limit = readTerm().optimize(session);
            command.setLimit(limit);
        }
        currentSelect = temp;
        if (readIf("DISTINCT")) {
            command.setDistinct(true);
        } else {
            readIf("ALL");
        }
        ArrayList<Expression> expressions = New.arrayList();
        do {
            if (readIf("*")) {
                expressions.add(new Wildcard(null, null));
            } else {
                Expression expr = readExpression();
                if (readIf("AS") || currentTokenType == IDENTIFIER) {
                    String alias = readAliasIdentifier();
                    boolean aliasColumnName = database.getSettings().aliasColumnName;
                    aliasColumnName |= database.getMode().aliasColumnName;
                    expr = new Alias(expr, alias, aliasColumnName);
                }
                expressions.add(expr);
            }
        } while (readIf(","));
        command.setExpressions(expressions);
    }

    private Select parseSelectSimple() {
        boolean fromFirst;
        if (readIf("SELECT")) {
            fromFirst = false;
        } else if (readIf("FROM")) {
            fromFirst = true;
        } else {
            throw getSyntaxError();
        }
        Select command = new Select(session);
        int start = lastParseIndex;
        Select oldSelect = currentSelect;
        currentSelect = command;
        currentPrepared = command;
        if (fromFirst) {
            parseSelectSimpleFromPart(command);
            read("SELECT");
            parseSelectSimpleSelectPart(command);
        } else {
            parseSelectSimpleSelectPart(command);
            if (!readIf("FROM")) {
                // select without FROM: convert to SELECT ... FROM
                // SYSTEM_RANGE(1,1)
                Table dual = getDualTable(false);
                TableFilter filter = new TableFilter(session, dual, null,
                        rightsChecked, currentSelect, 0,
                        null);
                command.addTableFilter(filter, true);
            } else {
                parseSelectSimpleFromPart(command);
            }
        }
        if (readIf("WHERE")) {
            Expression condition = readExpression();
            command.addCondition(condition);
        }
        // the group by is read for the outer select (or not a select)
        // so that columns that are not grouped can be used
        currentSelect = oldSelect;
        if (readIf("GROUP")) {
            read("BY");
            command.setGroupQuery();
            ArrayList<Expression> list = New.arrayList();
            do {
                Expression expr = readExpression();
                list.add(expr);
            } while (readIf(","));
            command.setGroupBy(list);
        }
        currentSelect = command;
        if (readIf("HAVING")) {
            command.setGroupQuery();
            Expression condition = readExpression();
            command.setHaving(condition);
        }
        command.setParameterList(parameters);
        currentSelect = oldSelect;
        setSQL(command, "SELECT", start);
        return command;
    }

    private Table getDualTable(boolean noColumns) {
        Schema main = database.findSchema(Constants.SCHEMA_MAIN);
        Expression one = ValueExpression.get(ValueLong.get(1));
        return new RangeTable(main, one, one, noColumns);
    }

    private void setSQL(Prepared command, String start, int startIndex) {
        String sql = originalSQL.substring(startIndex, lastParseIndex).trim();
        if (start != null) {
            sql = start + " " + sql;
        }
        command.setSQL(sql);
    }

    private Expression readExpression() {
        Expression r = readAnd();
        while (readIf("OR")) {
            r = new ConditionAndOr(ConditionAndOr.OR, r, readAnd());
        }
        return r;
    }

    private Expression readAnd() {
        Expression r = readCondition();
        while (readIf("AND")) {
            r = new ConditionAndOr(ConditionAndOr.AND, r, readCondition());
        }
        return r;
    }

    private Expression readCondition() {
        if (readIf("NOT")) {
            return new ConditionNot(readCondition());
        }
        if (readIf("EXISTS")) {
            read("(");
            Query query = parseSelect();
            // can not reduce expression because it might be a union except
            // query with distinct
            read(")");
            return new ConditionExists(query);
        }
        if (readIf("INTERSECTS")) {
            read("(");
            Expression r1 = readConcat();
            read(",");
            Expression r2 = readConcat();
            read(")");
            return new Comparison(session, Comparison.SPATIAL_INTERSECTS, r1,
                    r2);
        }
        Expression r = readConcat();
        while (true) {
            // special case: NOT NULL is not part of an expression (as in CREATE
            // TABLE TEST(ID INT DEFAULT 0 NOT NULL))
            int backup = parseIndex;
            boolean not = false;
            if (readIf("NOT")) {
                not = true;
                if (isToken("NULL")) {
                    // this really only works for NOT NULL!
                    parseIndex = backup;
                    currentToken = "NOT";
                    break;
                }
            }
            if (readIf("LIKE")) {
                Expression b = readConcat();
                Expression esc = null;
                if (readIf("ESCAPE")) {
                    esc = readConcat();
                }
                recompileAlways = true;
                r = new CompareLike(database, r, b, esc, false);
            } else if (readIf("ILIKE")) {
                Function function = Function.getFunction(database, "CAST");
                function.setDataType(new Column("X", Value.STRING_IGNORECASE));
                function.setParameter(0, r);
                r = function;
                Expression b = readConcat();
                Expression esc = null;
                if (readIf("ESCAPE")) {
                    esc = readConcat();
                }
                recompileAlways = true;
                r = new CompareLike(database, r, b, esc, false);
            } else if (readIf("REGEXP")) {
                Expression b = readConcat();
                recompileAlways = true;
                r = new CompareLike(database, r, b, null, true);
            } else if (readIf("IS")) {
                if (readIf("NOT")) {
                    if (readIf("NULL")) {
                        r = new Comparison(session, Comparison.IS_NOT_NULL, r,
                                null);
                    } else if (readIf("DISTINCT")) {
                        read("FROM");
                        r = new Comparison(session, Comparison.EQUAL_NULL_SAFE,
                                r, readConcat());
                    } else {
                        r = new Comparison(session,
                                Comparison.NOT_EQUAL_NULL_SAFE, r, readConcat());
                    }
                } else if (readIf("NULL")) {
                    r = new Comparison(session, Comparison.IS_NULL, r, null);
                } else if (readIf("DISTINCT")) {
                    read("FROM");
                    r = new Comparison(session, Comparison.NOT_EQUAL_NULL_SAFE,
                            r, readConcat());
                } else {
                    r = new Comparison(session, Comparison.EQUAL_NULL_SAFE, r,
                            readConcat());
                }
            } else if (readIf("IN")) {
                read("(");
                if (readIf(")")) {
                    if (database.getMode().prohibitEmptyInPredicate) {
                        throw getSyntaxError();
                    }
                    r = ValueExpression.get(ValueBoolean.get(false));
                } else {
                    if (isSelect()) {
                        Query query = parseSelect();
                        // can not be lazy because we have to call
                        // method ResultInterface.containsDistinct
                        // which is not supported for lazy execution
                        query.setNeverLazy(true);
                        r = new ConditionInSelect(database, r, query, false,
                                Comparison.EQUAL);
                    } else {
                        ArrayList<Expression> v = New.arrayList();
                        Expression last;
                        do {
                            last = readExpression();
                            v.add(last);
                        } while (readIf(","));
                        if (v.size() == 1 && (last instanceof Subquery)) {
                            Subquery s = (Subquery) last;
                            Query q = s.getQuery();
                            r = new ConditionInSelect(database, r, q, false,
                                    Comparison.EQUAL);
                        } else {
                            r = new ConditionIn(database, r, v);
                        }
                    }
                    read(")");
                }
            } else if (readIf("BETWEEN")) {
                Expression low = readConcat();
                read("AND");
                Expression high = readConcat();
                Expression condLow = new Comparison(session,
                        Comparison.SMALLER_EQUAL, low, r);
                Expression condHigh = new Comparison(session,
                        Comparison.BIGGER_EQUAL, high, r);
                r = new ConditionAndOr(ConditionAndOr.AND, condLow, condHigh);
            } else {
                int compareType = getCompareType(currentTokenType);
                if (compareType < 0) {
                    break;
                }
                read();
                if (readIf("ALL")) {
                    read("(");
                    Query query = parseSelect();
                    r = new ConditionInSelect(database, r, query, true,
                            compareType);
                    read(")");
                } else if (readIf("ANY") || readIf("SOME")) {
                    read("(");
                    Query query = parseSelect();
                    r = new ConditionInSelect(database, r, query, false,
                            compareType);
                    read(")");
                } else {
                    Expression right = readConcat();
                    if (SysProperties.OLD_STYLE_OUTER_JOIN &&
                            readIf("(") && readIf("+") && readIf(")")) {
                        // support for a subset of old-fashioned Oracle outer
                        // join with (+)
                        if (r instanceof ExpressionColumn &&
                                right instanceof ExpressionColumn) {
                            ExpressionColumn leftCol = (ExpressionColumn) r;
                            ExpressionColumn rightCol = (ExpressionColumn) right;
                            ArrayList<TableFilter> filters = currentSelect
                                    .getTopFilters();
                            for (TableFilter f : filters) {
                                while (f != null) {
                                    leftCol.mapColumns(f, 0);
                                    rightCol.mapColumns(f, 0);
                                    f = f.getJoin();
                                }
                            }
                            TableFilter leftFilter = leftCol.getTableFilter();
                            TableFilter rightFilter = rightCol.getTableFilter();
                            r = new Comparison(session, compareType, r, right);
                            if (leftFilter != null && rightFilter != null) {
                                int idx = filters.indexOf(rightFilter);
                                if (idx >= 0) {
                                    filters.remove(idx);
                                    leftFilter.addJoin(rightFilter, true,
                                            false, r);
                                } else {
                                    rightFilter.mapAndAddFilter(r);
                                }
                                r = ValueExpression.get(ValueBoolean.get(true));
                            }
                        }
                    } else {
                        r = new Comparison(session, compareType, r, right);
                    }
                }
            }
            if (not) {
                r = new ConditionNot(r);
            }
        }
        return r;
    }

    private Expression readConcat() {
        Expression r = readSum();
        while (true) {
            if (readIf("||")) {
                r = new Operation(Operation.CONCAT, r, readSum());
            } else if (readIf("~")) {
                if (readIf("*")) {
                    Function function = Function.getFunction(database, "CAST");
                    function.setDataType(new Column("X",
                            Value.STRING_IGNORECASE));
                    function.setParameter(0, r);
                    r = function;
                }
                r = new CompareLike(database, r, readSum(), null, true);
            } else if (readIf("!~")) {
                if (readIf("*")) {
                    Function function = Function.getFunction(database, "CAST");
                    function.setDataType(new Column("X",
                            Value.STRING_IGNORECASE));
                    function.setParameter(0, r);
                    r = function;
                }
                r = new ConditionNot(new CompareLike(database, r, readSum(),
                        null, true));
            } else {
                return r;
            }
        }
    }

    private Expression readSum() {
        Expression r = readFactor();
        while (true) {
            if (readIf("+")) {
                r = new Operation(Operation.PLUS, r, readFactor());
            } else if (readIf("-")) {
                r = new Operation(Operation.MINUS, r, readFactor());
            } else {
                return r;
            }
        }
    }

    private Expression readFactor() {
        Expression r = readTerm();
        while (true) {
            if (readIf("*")) {
                r = new Operation(Operation.MULTIPLY, r, readTerm());
            } else if (readIf("/")) {
                r = new Operation(Operation.DIVIDE, r, readTerm());
            } else if (readIf("%")) {
                r = new Operation(Operation.MODULUS, r, readTerm());
            } else {
                return r;
            }
        }
    }

    private Expression readAggregate(int aggregateType, String aggregateName) {
        if (currentSelect == null) {
            throw getSyntaxError();
        }
        currentSelect.setGroupQuery();
        Expression r;
        if (aggregateType == Aggregate.COUNT) {
            if (readIf("*")) {
                r = new Aggregate(Aggregate.COUNT_ALL, null, currentSelect,
                        false);
            } else {
                boolean distinct = readIf("DISTINCT");
                Expression on = readExpression();
                if (on instanceof Wildcard && !distinct) {
                    // PostgreSQL compatibility: count(t.*)
                    r = new Aggregate(Aggregate.COUNT_ALL, null, currentSelect,
                            false);
                } else {
                    r = new Aggregate(Aggregate.COUNT, on, currentSelect,
                            distinct);
                }
            }
        } else if (aggregateType == Aggregate.GROUP_CONCAT) {
            Aggregate agg = null;
            boolean distinct = readIf("DISTINCT");

            if (equalsToken("GROUP_CONCAT", aggregateName)) {
                agg = new Aggregate(Aggregate.GROUP_CONCAT,
                    readExpression(), currentSelect, distinct);
                if (readIf("ORDER")) {
                    read("BY");
                    agg.setGroupConcatOrder(parseSimpleOrderList());
                }

                if (readIf("SEPARATOR")) {
                    agg.setGroupConcatSeparator(readExpression());
                }
            } else if (equalsToken("STRING_AGG", aggregateName)) {
                // PostgreSQL compatibility: string_agg(expression, delimiter)
                agg = new Aggregate(Aggregate.GROUP_CONCAT,
                    readExpression(), currentSelect, distinct);
                read(",");
                agg.setGroupConcatSeparator(readExpression());
                if (readIf("ORDER")) {
                    read("BY");
                    agg.setGroupConcatOrder(parseSimpleOrderList());
                }
            }
            r = agg;
        } else {
            boolean distinct = readIf("DISTINCT");
            r = new Aggregate(aggregateType, readExpression(), currentSelect,
                    distinct);
        }
        read(")");
        return r;
    }

    private ArrayList<SelectOrderBy> parseSimpleOrderList() {
        ArrayList<SelectOrderBy> orderList = New.arrayList();
        do {
            SelectOrderBy order = new SelectOrderBy();
            Expression expr = readExpression();
            order.expression = expr;
            if (readIf("DESC")) {
                order.descending = true;
            } else {
                readIf("ASC");
            }
            orderList.add(order);
        } while (readIf(","));
        return orderList;
    }

    private JavaFunction readJavaFunction(Schema schema, String functionName) {
        FunctionAlias functionAlias = null;
        if (schema != null) {
            functionAlias = schema.findFunction(functionName);
        } else {
            functionAlias = findFunctionAlias(session.getCurrentSchemaName(),
                    functionName);
        }
        if (functionAlias == null) {
            throw DbException.get(ErrorCode.FUNCTION_NOT_FOUND_1, functionName);
        }
        Expression[] args;
        ArrayList<Expression> argList = New.arrayList();
        int numArgs = 0;
        while (!readIf(")")) {
            if (numArgs++ > 0) {
                read(",");
            }
            argList.add(readExpression());
        }
        args = new Expression[numArgs];
        argList.toArray(args);
        JavaFunction func = new JavaFunction(functionAlias, args);
        return func;
    }

    private JavaAggregate readJavaAggregate(UserAggregate aggregate) {
        ArrayList<Expression> params = New.arrayList();
        do {
            params.add(readExpression());
        } while (readIf(","));
        read(")");
        Expression[] list = new Expression[params.size()];
        params.toArray(list);
        JavaAggregate agg = new JavaAggregate(aggregate, list, currentSelect);
        currentSelect.setGroupQuery();
        return agg;
    }

    private int getAggregateType(String name) {
        if (!identifiersToUpper) {
            // if not yet converted to uppercase, do it now
            name = StringUtils.toUpperEnglish(name);
        }
        return Aggregate.getAggregateType(name);
    }

    private Expression readFunction(Schema schema, String name) {
        if (schema != null) {
            return readJavaFunction(schema, name);
        }
        int agg = getAggregateType(name);
        if (agg >= 0) {
            return readAggregate(agg, name);
        }
        Function function = Function.getFunction(database, name);
        if (function == null) {
            UserAggregate aggregate = database.findAggregate(name);
            if (aggregate != null) {
                return readJavaAggregate(aggregate);
            }
            return readJavaFunction(null, name);
        }
        switch (function.getFunctionType()) {
        case Function.CAST: {
            function.setParameter(0, readExpression());
            read("AS");
            Column type = parseColumnWithType(null);
            function.setDataType(type);
            read(")");
            break;
        }
        case Function.CONVERT: {
            if (database.getMode().swapConvertFunctionParameters) {
                Column type = parseColumnWithType(null);
                function.setDataType(type);
                read(",");
                function.setParameter(0, readExpression());
                read(")");
            } else {
                function.setParameter(0, readExpression());
                read(",");
                Column type = parseColumnWithType(null);
                function.setDataType(type);
                read(")");
            }
            break;
        }
        case Function.EXTRACT: {
            function.setParameter(0,
                    ValueExpression.get(ValueString.get(currentToken)));
            read();
            read("FROM");
            function.setParameter(1, readExpression());
            read(")");
            break;
        }
        case Function.DATE_ADD:
        case Function.DATE_DIFF: {
            if (Function.isDatePart(currentToken)) {
                function.setParameter(0,
                        ValueExpression.get(ValueString.get(currentToken)));
                read();
            } else {
                function.setParameter(0, readExpression());
            }
            read(",");
            function.setParameter(1, readExpression());
            read(",");
            function.setParameter(2, readExpression());
            read(")");
            break;
        }
        case Function.SUBSTRING: {
            // Different variants include:
            // SUBSTRING(X,1)
            // SUBSTRING(X,1,1)
            // SUBSTRING(X FROM 1 FOR 1) -- Postgres
            // SUBSTRING(X FROM 1) -- Postgres
            // SUBSTRING(X FOR 1) -- Postgres
            function.setParameter(0, readExpression());
            if (readIf("FROM")) {
                function.setParameter(1, readExpression());
                if (readIf("FOR")) {
                    function.setParameter(2, readExpression());
                }
            } else if (readIf("FOR")) {
                function.setParameter(1, ValueExpression.get(ValueInt.get(0)));
                function.setParameter(2, readExpression());
            } else {
                read(",");
                function.setParameter(1, readExpression());
                if (readIf(",")) {
                    function.setParameter(2, readExpression());
                }
            }
            read(")");
            break;
        }
        case Function.POSITION: {
            // can't read expression because IN would be read too early
            function.setParameter(0, readConcat());
            if (!readIf(",")) {
                read("IN");
            }
            function.setParameter(1, readExpression());
            read(")");
            break;
        }
        case Function.TRIM: {
            Expression space = null;
            if (readIf("LEADING")) {
                function = Function.getFunction(database, "LTRIM");
                if (!readIf("FROM")) {
                    space = readExpression();
                    read("FROM");
                }
            } else if (readIf("TRAILING")) {
                function = Function.getFunction(database, "RTRIM");
                if (!readIf("FROM")) {
                    space = readExpression();
                    read("FROM");
                }
            } else if (readIf("BOTH")) {
                if (!readIf("FROM")) {
                    space = readExpression();
                    read("FROM");
                }
            }
            Expression p0 = readExpression();
            if (readIf(",")) {
                space = readExpression();
            } else if (readIf("FROM")) {
                space = p0;
                p0 = readExpression();
            }
            function.setParameter(0, p0);
            if (space != null) {
                function.setParameter(1, space);
            }
            read(")");
            break;
        }
        case Function.TABLE:
        case Function.TABLE_DISTINCT: {
            int i = 0;
            ArrayList<Column> columns = New.arrayList();
            do {
                String columnName = readAliasIdentifier();
                Column column = parseColumnWithType(columnName);
                columns.add(column);
                read("=");
                function.setParameter(i, readExpression());
                i++;
            } while (readIf(","));
            read(")");
            TableFunction tf = (TableFunction) function;
            tf.setColumns(columns);
            break;
        }
        case Function.ROW_NUMBER:
            read(")");
            read("OVER");
            read("(");
            read(")");
            if (currentSelect == null && currentPrepared == null) {
                throw getSyntaxError();
            }
            return new Rownum(currentSelect == null ? currentPrepared
                    : currentSelect);
        default:
            if (!readIf(")")) {
                int i = 0;
                do {
                    function.setParameter(i++, readExpression());
                } while (readIf(","));
                read(")");
            }
        }
        function.doneWithParameters();
        return function;
    }

    private Function readFunctionWithoutParameters(String name) {
        if (readIf("(")) {
            read(")");
        }
        Function function = Function.getFunction(database, name);
        function.doneWithParameters();
        return function;
    }

    private Expression readWildcardOrSequenceValue(String schema,
            String objectName) {
        if (readIf("*")) {
            return new Wildcard(schema, objectName);
        }
        if (schema == null) {
            schema = session.getCurrentSchemaName();
        }
        if (readIf("NEXTVAL")) {
            Sequence sequence = findSequence(schema, objectName);
            if (sequence != null) {
                return new SequenceValue(sequence);
            }
        } else if (readIf("CURRVAL")) {
            Sequence sequence = findSequence(schema, objectName);
            if (sequence != null) {
                Function function = Function.getFunction(database, "CURRVAL");
                function.setParameter(0, ValueExpression.get(ValueString
                        .get(sequence.getSchema().getName())));
                function.setParameter(1, ValueExpression.get(ValueString
                        .get(sequence.getName())));
                function.doneWithParameters();
                return function;
            }
        }
        return null;
    }

    private Expression readTermObjectDot(String objectName) {
        Expression expr = readWildcardOrSequenceValue(null, objectName);
        if (expr != null) {
            return expr;
        }
        String name = readColumnIdentifier();
        Schema s = database.findSchema(objectName);
        if ((!SysProperties.OLD_STYLE_OUTER_JOIN || s != null) && readIf("(")) {
            // only if the token before the dot is a valid schema name,
            // otherwise the old style Oracle outer join doesn't work:
            // t.x = t2.x(+)
            // this additional check is not required
            // if the old style outer joins are not supported
            return readFunction(s, name);
        } else if (readIf(".")) {
            String schema = objectName;
            objectName = name;
            expr = readWildcardOrSequenceValue(schema, objectName);
            if (expr != null) {
                return expr;
            }
            name = readColumnIdentifier();
            if (readIf("(")) {
                String databaseName = schema;
                if (!equalsToken(database.getShortName(), databaseName)) {
                    throw DbException.get(ErrorCode.DATABASE_NOT_FOUND_1,
                            databaseName);
                }
                schema = objectName;
                return readFunction(database.getSchema(schema), name);
            } else if (readIf(".")) {
                String databaseName = schema;
                if (!equalsToken(database.getShortName(), databaseName)) {
                    throw DbException.get(ErrorCode.DATABASE_NOT_FOUND_1,
                            databaseName);
                }
                schema = objectName;
                objectName = name;
                expr = readWildcardOrSequenceValue(schema, objectName);
                if (expr != null) {
                    return expr;
                }
                name = readColumnIdentifier();
                return new ExpressionColumn(database, schema, objectName, name);
            }
            return new ExpressionColumn(database, schema, objectName, name);
        }
        return new ExpressionColumn(database, null, objectName, name);
    }

    private Expression readTerm() {
        Expression r;
        switch (currentTokenType) {
        case AT:
            read();
            r = new Variable(session, readAliasIdentifier());
            if (readIf(":=")) {
                Expression value = readExpression();
                Function function = Function.getFunction(database, "SET");
                function.setParameter(0, r);
                function.setParameter(1, value);
                r = function;
            }
            break;
        case PARAMETER:
            // there must be no space between ? and the number
            boolean indexed = Character.isDigit(sqlCommandChars[parseIndex]);
            read();
            Parameter p;
            if (indexed && currentTokenType == VALUE &&
                    currentValue.getType() == Value.INT) {
                if (indexedParameterList == null) {
                    if (parameters == null) {
                        // this can occur when parsing expressions only (for
                        // example check constraints)
                        throw getSyntaxError();
                    } else if (parameters.size() > 0) {
                        throw DbException
                                .get(ErrorCode.CANNOT_MIX_INDEXED_AND_UNINDEXED_PARAMS);
                    }
                    indexedParameterList = New.arrayList();
                }
                int index = currentValue.getInt() - 1;
                if (index < 0 || index >= Constants.MAX_PARAMETER_INDEX) {
                    throw DbException.getInvalidValueException(
                            "parameter index", index);
                }
                if (indexedParameterList.size() <= index) {
                    indexedParameterList.ensureCapacity(index + 1);
                    while (indexedParameterList.size() <= index) {
                        indexedParameterList.add(null);
                    }
                }
                p = indexedParameterList.get(index);
                if (p == null) {
                    p = new Parameter(index);
                    indexedParameterList.set(index, p);
                }
                read();
            } else {
                if (indexedParameterList != null) {
                    throw DbException
                            .get(ErrorCode.CANNOT_MIX_INDEXED_AND_UNINDEXED_PARAMS);
                }
                p = new Parameter(parameters.size());
            }
            parameters.add(p);
            r = p;
            break;
        case KEYWORD:
            if (isToken("SELECT") || isToken("FROM") || isToken("WITH")) {
                Query query = parseSelect();
                r = new Subquery(query);
            } else {
                throw getSyntaxError();
            }
            break;
        case IDENTIFIER:
            String name = currentToken;
            if (currentTokenQuoted) {
                read();
                if (readIf("(")) {
                    r = readFunction(null, name);
                } else if (readIf(".")) {
                    r = readTermObjectDot(name);
                } else {
                    r = new ExpressionColumn(database, null, null, name);
                }
            } else {
                read();
                if (readIf(".")) {
                    r = readTermObjectDot(name);
                } else if (equalsToken("CASE", name)) {
                    // CASE must be processed before (,
                    // otherwise CASE(3) would be a function call, which it is
                    // not
                    r = readCase();
                } else if (readIf("(")) {
                    r = readFunction(null, name);
                } else if (equalsToken("CURRENT_USER", name)) {
                    r = readFunctionWithoutParameters("USER");
                } else if (equalsToken("CURRENT", name)) {
                    if (readIf("TIMESTAMP")) {
                        r = readFunctionWithoutParameters("CURRENT_TIMESTAMP");
                    } else if (readIf("TIME")) {
                        r = readFunctionWithoutParameters("CURRENT_TIME");
                    } else if (readIf("DATE")) {
                        r = readFunctionWithoutParameters("CURRENT_DATE");
                    } else {
                        r = new ExpressionColumn(database, null, null, name);
                    }
                } else if (equalsToken("NEXT", name) && readIf("VALUE")) {
                    read("FOR");
                    Sequence sequence = readSequence();
                    r = new SequenceValue(sequence);
                } else if (currentTokenType == VALUE &&
                        currentValue.getType() == Value.STRING) {
                    if (equalsToken("DATE", name) ||
                            equalsToken("D", name)) {
                        String date = currentValue.getString();
                        read();
                        r = ValueExpression.get(ValueDate.parse(date));
                    } else if (equalsToken("TIME", name) ||
                            equalsToken("T", name)) {
                        String time = currentValue.getString();
                        read();
                        r = ValueExpression.get(ValueTime.parse(time));
                    } else if (equalsToken("TIMESTAMP", name) ||
                            equalsToken("TS", name)) {
                        String timestamp = currentValue.getString();
                        read();
                        r = ValueExpression
                                .get(ValueTimestamp.parse(timestamp, session.getDatabase().getMode()));
                    } else if (equalsToken("X", name)) {
                        read();
                        byte[] buffer = StringUtils
                                .convertHexToBytes(currentValue.getString());
                        r = ValueExpression.get(ValueBytes.getNoCopy(buffer));
                    } else if (equalsToken("E", name)) {
                        String text = currentValue.getString();
                        // the PostgreSQL ODBC driver uses
                        // LIKE E'PROJECT\\_DATA' instead of LIKE
                        // 'PROJECT\_DATA'
                        // N: SQL-92 "National Language" strings
                        text = StringUtils.replaceAll(text, "\\\\", "\\");
                        read();
                        r = ValueExpression.get(ValueString.get(text));
                    } else if (equalsToken("N", name)) {
                        // SQL-92 "National Language" strings
                        String text = currentValue.getString();
                        read();
                        r = ValueExpression.get(ValueString.get(text));
                    } else {
                        r = new ExpressionColumn(database, null, null, name);
                    }
                } else {
                    r = new ExpressionColumn(database, null, null, name);
                }
            }
            break;
        case MINUS:
            read();
            if (currentTokenType == VALUE) {
                r = ValueExpression.get(currentValue.negate());
                if (r.getType() == Value.LONG &&
                        r.getValue(session).getLong() == Integer.MIN_VALUE) {
                    // convert Integer.MIN_VALUE to type 'int'
                    // (Integer.MAX_VALUE+1 is of type 'long')
                    r = ValueExpression.get(ValueInt.get(Integer.MIN_VALUE));
                } else if (r.getType() == Value.DECIMAL &&
                        r.getValue(session).getBigDecimal()
                                .compareTo(ValueLong.MIN_BD) == 0) {
                    // convert Long.MIN_VALUE to type 'long'
                    // (Long.MAX_VALUE+1 is of type 'decimal')
                    r = ValueExpression.get(ValueLong.get(Long.MIN_VALUE));
                }
                read();
            } else {
                r = new Operation(Operation.NEGATE, readTerm(), null);
            }
            break;
        case PLUS:
            read();
            r = readTerm();
            break;
        case OPEN:
            read();
            if (readIf(")")) {
                r = new ExpressionList(new Expression[0]);
            } else {
                r = readExpression();
                if (readIf(",")) {
                    ArrayList<Expression> list = New.arrayList();
                    list.add(r);
                    while (!readIf(")")) {
                        r = readExpression();
                        list.add(r);
                        if (!readIf(",")) {
                            read(")");
                            break;
                        }
                    }
                    Expression[] array = new Expression[list.size()];
                    list.toArray(array);
                    r = new ExpressionList(array);
                } else {
                    read(")");
                }
            }
            break;
        case TRUE:
            read();
            r = ValueExpression.get(ValueBoolean.get(true));
            break;
        case FALSE:
            read();
            r = ValueExpression.get(ValueBoolean.get(false));
            break;
        case CURRENT_TIME:
            read();
            r = readFunctionWithoutParameters("CURRENT_TIME");
            break;
        case CURRENT_DATE:
            read();
            r = readFunctionWithoutParameters("CURRENT_DATE");
            break;
        case CURRENT_TIMESTAMP: {
            Function function = Function.getFunction(database,
                    "CURRENT_TIMESTAMP");
            read();
            if (readIf("(")) {
                if (!readIf(")")) {
                    function.setParameter(0, readExpression());
                    read(")");
                }
            }
            function.doneWithParameters();
            r = function;
            break;
        }
        case ROWNUM:
            read();
            if (readIf("(")) {
                read(")");
            }
            if (currentSelect == null && currentPrepared == null) {
                throw getSyntaxError();
            }
            r = new Rownum(currentSelect == null ? currentPrepared
                    : currentSelect);
            break;
        case NULL:
            read();
            r = ValueExpression.getNull();
            break;
        case VALUE:
            r = ValueExpression.get(currentValue);
            read();
            break;
        default:
            throw getSyntaxError();
        }
        if (readIf("[")) {
            Function function = Function.getFunction(database, "ARRAY_GET");
            function.setParameter(0, r);
            r = readExpression();
            r = new Operation(Operation.PLUS, r, ValueExpression.get(ValueInt
                    .get(1)));
            function.setParameter(1, r);
            r = function;
            read("]");
        }
        if (readIf("::")) {
            // PostgreSQL compatibility
            if (isToken("PG_CATALOG")) {
                read("PG_CATALOG");
                read(".");
            }
            if (readIf("REGCLASS")) {
                FunctionAlias f = findFunctionAlias(Constants.SCHEMA_MAIN,
                        "PG_GET_OID");
                if (f == null) {
                    throw getSyntaxError();
                }
                Expression[] args = { r };
                JavaFunction func = new JavaFunction(f, args);
                r = func;
            } else {
                Column col = parseColumnWithType(null);
                Function function = Function.getFunction(database, "CAST");
                function.setDataType(col);
                function.setParameter(0, r);
                r = function;
            }
        }
        return r;
    }

    private Expression readCase() {
        if (readIf("END")) {
            readIf("CASE");
            return ValueExpression.getNull();
        }
        if (readIf("ELSE")) {
            Expression elsePart = readExpression().optimize(session);
            read("END");
            readIf("CASE");
            return elsePart;
        }
        int i;
        Function function;
        if (readIf("WHEN")) {
            function = Function.getFunction(database, "CASE");
            function.setParameter(0, null);
            i = 1;
            do {
                function.setParameter(i++, readExpression());
                read("THEN");
                function.setParameter(i++, readExpression());
            } while (readIf("WHEN"));
        } else {
            Expression expr = readExpression();
            if (readIf("END")) {
                readIf("CASE");
                return ValueExpression.getNull();
            }
            if (readIf("ELSE")) {
                Expression elsePart = readExpression().optimize(session);
                read("END");
                readIf("CASE");
                return elsePart;
            }
            function = Function.getFunction(database, "CASE");
            function.setParameter(0, expr);
            i = 1;
            read("WHEN");
            do {
                function.setParameter(i++, readExpression());
                read("THEN");
                function.setParameter(i++, readExpression());
            } while (readIf("WHEN"));
        }
        if (readIf("ELSE")) {
            function.setParameter(i, readExpression());
        }
        read("END");
        readIf("CASE");
        function.doneWithParameters();
        return function;
    }

    private int readPositiveInt() {
        int v = readInt();
        if (v < 0) {
            throw DbException.getInvalidValueException("positive integer", v);
        }
        return v;
    }

    private int readInt() {
        boolean minus = false;
        if (currentTokenType == MINUS) {
            minus = true;
            read();
        } else if (currentTokenType == PLUS) {
            read();
        }
        if (currentTokenType != VALUE) {
            throw DbException.getSyntaxError(sqlCommand, parseIndex, "integer");
        }
        if (minus) {
            // must do that now, otherwise Integer.MIN_VALUE would not work
            currentValue = currentValue.negate();
        }
        int i = currentValue.getInt();
        read();
        return i;
    }

    private long readLong() {
        boolean minus = false;
        if (currentTokenType == MINUS) {
            minus = true;
            read();
        } else if (currentTokenType == PLUS) {
            read();
        }
        if (currentTokenType != VALUE) {
            throw DbException.getSyntaxError(sqlCommand, parseIndex, "long");
        }
        if (minus) {
            // must do that now, otherwise Long.MIN_VALUE would not work
            currentValue = currentValue.negate();
        }
        long i = currentValue.getLong();
        read();
        return i;
    }

    private boolean readBooleanSetting() {
        if (currentTokenType == VALUE) {
            boolean result = currentValue.getBoolean().booleanValue();
            read();
            return result;
        }
        if (readIf("TRUE") || readIf("ON")) {
            return true;
        } else if (readIf("FALSE") || readIf("OFF")) {
            return false;
        } else {
            throw getSyntaxError();
        }
    }

    private String readString() {
        Expression expr = readExpression().optimize(session);
        if (!(expr instanceof ValueExpression)) {
            throw DbException.getSyntaxError(sqlCommand, parseIndex, "string");
        }
        String s = expr.getValue(session).getString();
        return s;
    }

    private String readIdentifierWithSchema(String defaultSchemaName) {
        if (currentTokenType != IDENTIFIER) {
            throw DbException.getSyntaxError(sqlCommand, parseIndex,
                    "identifier");
        }
        String s = currentToken;
        read();
        schemaName = defaultSchemaName;
        if (readIf(".")) {
            schemaName = s;
            if (currentTokenType != IDENTIFIER) {
                throw DbException.getSyntaxError(sqlCommand, parseIndex,
                        "identifier");
            }
            s = currentToken;
            read();
        }
        if (equalsToken(".", currentToken)) {
            if (equalsToken(schemaName, database.getShortName())) {
                read(".");
                schemaName = s;
                if (currentTokenType != IDENTIFIER) {
                    throw DbException.getSyntaxError(sqlCommand, parseIndex,
                            "identifier");
                }
                s = currentToken;
                read();
            }
        }
        return s;
    }

    private String readIdentifierWithSchema() {
        return readIdentifierWithSchema(session.getCurrentSchemaName());
    }

    private String readAliasIdentifier() {
        return readColumnIdentifier();
    }

    private String readUniqueIdentifier() {
        return readColumnIdentifier();
    }

    private String readColumnIdentifier() {
        if (currentTokenType != IDENTIFIER) {
            throw DbException.getSyntaxError(sqlCommand, parseIndex,
                    "identifier");
        }
        String s = currentToken;
        read();
        return s;
    }

    private void read(String expected) {
        if (currentTokenQuoted || !equalsToken(expected, currentToken)) {
            addExpected(expected);
            throw getSyntaxError();
        }
        read();
    }

    private boolean readIf(String token) {
        if (!currentTokenQuoted && equalsToken(token, currentToken)) {
            read();
            return true;
        }
        addExpected(token);
        return false;
    }

    private boolean isToken(String token) {
        boolean result = equalsToken(token, currentToken) &&
                !currentTokenQuoted;
        if (result) {
            return true;
        }
        addExpected(token);
        return false;
    }

    private boolean equalsToken(String a, String b) {
        if (a == null) {
            return b == null;
        } else if (a.equals(b)) {
            return true;
        } else if (!identifiersToUpper && a.equalsIgnoreCase(b)) {
            return true;
        }
        return false;
    }

    private void addExpected(String token) {
        if (expectedList != null) {
            expectedList.add(token);
        }
    }

    private void read() {
        currentTokenQuoted = false;
        if (expectedList != null) {
            expectedList.clear();
        }
        int[] types = characterTypes;
        lastParseIndex = parseIndex;
        int i = parseIndex;
        int type = types[i];
        while (type == 0) {
            type = types[++i];
        }
        int start = i;
        char[] chars = sqlCommandChars;
        char c = chars[i++];
        currentToken = "";
        switch (type) {
        case CHAR_NAME:
            while (true) {
                type = types[i];
                if (type != CHAR_NAME && type != CHAR_VALUE) {
                    break;
                }
                i++;
            }
            currentToken = StringUtils.cache(sqlCommand.substring(
                    start, i));
            currentTokenType = getTokenType(currentToken);
            parseIndex = i;
            return;
        case CHAR_QUOTED: {
            String result = null;
            while (true) {
                for (int begin = i;; i++) {
                    if (chars[i] == '\"') {
                        if (result == null) {
                            result = sqlCommand.substring(begin, i);
                        } else {
                            result += sqlCommand.substring(begin - 1, i);
                        }
                        break;
                    }
                }
                if (chars[++i] != '\"') {
                    break;
                }
                i++;
            }
            currentToken = StringUtils.cache(result);
            parseIndex = i;
            currentTokenQuoted = true;
            currentTokenType = IDENTIFIER;
            return;
        }
        case CHAR_SPECIAL_2:
            if (types[i] == CHAR_SPECIAL_2) {
                i++;
            }
            currentToken = sqlCommand.substring(start, i);
            currentTokenType = getSpecialType(currentToken);
            parseIndex = i;
            return;
        case CHAR_SPECIAL_1:
            currentToken = sqlCommand.substring(start, i);
            currentTokenType = getSpecialType(currentToken);
            parseIndex = i;
            return;
        case CHAR_VALUE:
            if (c == '0' && chars[i] == 'X') {
                // hex number
                long number = 0;
                start += 2;
                i++;
                while (true) {
                    c = chars[i];
                    if ((c < '0' || c > '9') && (c < 'A' || c > 'F')) {
                        checkLiterals(false);
                        currentValue = ValueInt.get((int) number);
                        currentTokenType = VALUE;
                        currentToken = "0";
                        parseIndex = i;
                        return;
                    }
                    number = (number << 4) + c -
                            (c >= 'A' ? ('A' - 0xa) : ('0'));
                    if (number > Integer.MAX_VALUE) {
                        readHexDecimal(start, i);
                        return;
                    }
                    i++;
                }
            }
            long number = c - '0';
            while (true) {
                c = chars[i];
                if (c < '0' || c > '9') {
                    if (c == '.' || c == 'E' || c == 'L') {
                        readDecimal(start, i);
                        break;
                    }
                    checkLiterals(false);
                    currentValue = ValueInt.get((int) number);
                    currentTokenType = VALUE;
                    currentToken = "0";
                    parseIndex = i;
                    break;
                }
                number = number * 10 + (c - '0');
                if (number > Integer.MAX_VALUE) {
                    readDecimal(start, i);
                    break;
                }
                i++;
            }
            return;
        case CHAR_DOT:
            if (types[i] != CHAR_VALUE) {
                currentTokenType = KEYWORD;
                currentToken = ".";
                parseIndex = i;
                return;
            }
            readDecimal(i - 1, i);
            return;
        case CHAR_STRING: {
            String result = null;
            while (true) {
                for (int begin = i;; i++) {
                    if (chars[i] == '\'') {
                        if (result == null) {
                            result = sqlCommand.substring(begin, i);
                        } else {
                            result += sqlCommand.substring(begin - 1, i);
                        }
                        break;
                    }
                }
                if (chars[++i] != '\'') {
                    break;
                }
                i++;
            }
            currentToken = "'";
            checkLiterals(true);
            currentValue = ValueString.get(StringUtils.cache(result),
                    database.getMode().treatEmptyStringsAsNull);
            parseIndex = i;
            currentTokenType = VALUE;
            return;
        }
        case CHAR_DOLLAR_QUOTED_STRING: {
            String result = null;
            int begin = i - 1;
            while (types[i] == CHAR_DOLLAR_QUOTED_STRING) {
                i++;
            }
            result = sqlCommand.substring(begin, i);
            currentToken = "'";
            checkLiterals(true);
            currentValue = ValueString.get(StringUtils.cache(result),
                    database.getMode().treatEmptyStringsAsNull);
            parseIndex = i;
            currentTokenType = VALUE;
            return;
        }
        case CHAR_END:
            currentToken = "";
            currentTokenType = END;
            parseIndex = i;
            return;
        default:
            throw getSyntaxError();
        }
    }

    private void checkLiterals(boolean text) {
        if (!session.getAllowLiterals()) {
            int allowed = database.getAllowLiterals();
            if (allowed == Constants.ALLOW_LITERALS_NONE ||
                    (text && allowed != Constants.ALLOW_LITERALS_ALL)) {
                throw DbException.get(ErrorCode.LITERALS_ARE_NOT_ALLOWED);
            }
        }
    }

    private void readHexDecimal(int start, int i) {
        char[] chars = sqlCommandChars;
        char c;
        do {
            c = chars[++i];
        } while ((c >= '0' && c <= '9') || (c >= 'A' && c <= 'F'));
        parseIndex = i;
        String sub = sqlCommand.substring(start, i);
        BigDecimal bd = new BigDecimal(new BigInteger(sub, 16));
        checkLiterals(false);
        currentValue = ValueDecimal.get(bd);
        currentTokenType = VALUE;
    }

    private void readDecimal(int start, int i) {
        char[] chars = sqlCommandChars;
        int[] types = characterTypes;
        // go until the first non-number
        while (true) {
            int t = types[i];
            if (t != CHAR_DOT && t != CHAR_VALUE) {
                break;
            }
            i++;
        }
        boolean containsE = false;
        if (chars[i] == 'E' || chars[i] == 'e') {
            containsE = true;
            i++;
            if (chars[i] == '+' || chars[i] == '-') {
                i++;
            }
            if (types[i] != CHAR_VALUE) {
                throw getSyntaxError();
            }
            while (types[++i] == CHAR_VALUE) {
                // go until the first non-number
            }
        }
        parseIndex = i;
        String sub = sqlCommand.substring(start, i);
        checkLiterals(false);
        if (!containsE && sub.indexOf('.') < 0) {
            BigInteger bi = new BigInteger(sub);
            if (bi.compareTo(ValueLong.MAX) <= 0) {
                // parse constants like "10000000L"
                if (chars[i] == 'L') {
                    parseIndex++;
                }
                currentValue = ValueLong.get(bi.longValue());
                currentTokenType = VALUE;
                return;
            }
        }
        BigDecimal bd;
        try {
            bd = new BigDecimal(sub);
        } catch (NumberFormatException e) {
            throw DbException.get(ErrorCode.DATA_CONVERSION_ERROR_1, e, sub);
        }
        currentValue = ValueDecimal.get(bd);
        currentTokenType = VALUE;
    }

    public Session getSession() {
        return session;
    }

    private void initialize(String sql) {
        if (sql == null) {
            sql = "";
        }
        originalSQL = sql;
        sqlCommand = sql;
        int len = sql.length() + 1;
        char[] command = new char[len];
        int[] types = new int[len];
        len--;
        sql.getChars(0, len, command, 0);
        boolean changed = false;
        command[len] = ' ';
        int startLoop = 0;
        int lastType = 0;
        for (int i = 0; i < len; i++) {
            char c = command[i];
            int type = 0;
            switch (c) {
            case '/':
                if (command[i + 1] == '*') {
                    // block comment
                    changed = true;
                    command[i] = ' ';
                    command[i + 1] = ' ';
                    startLoop = i;
                    i += 2;
                    checkRunOver(i, len, startLoop);
                    while (command[i] != '*' || command[i + 1] != '/') {
                        command[i++] = ' ';
                        checkRunOver(i, len, startLoop);
                    }
                    command[i] = ' ';
                    command[i + 1] = ' ';
                    i++;
                } else if (command[i + 1] == '/') {
                    // single line comment
                    changed = true;
                    startLoop = i;
                    while (true) {
                        c = command[i];
                        if (c == '\n' || c == '\r' || i >= len - 1) {
                            break;
                        }
                        command[i++] = ' ';
                        checkRunOver(i, len, startLoop);
                    }
                } else {
                    type = CHAR_SPECIAL_1;
                }
                break;
            case '-':
                if (command[i + 1] == '-') {
                    // single line comment
                    changed = true;
                    startLoop = i;
                    while (true) {
                        c = command[i];
                        if (c == '\n' || c == '\r' || i >= len - 1) {
                            break;
                        }
                        command[i++] = ' ';
                        checkRunOver(i, len, startLoop);
                    }
                } else {
                    type = CHAR_SPECIAL_1;
                }
                break;
            case '$':
                if (command[i + 1] == '$' && (i == 0 || command[i - 1] <= ' ')) {
                    // dollar quoted string
                    changed = true;
                    command[i] = ' ';
                    command[i + 1] = ' ';
                    startLoop = i;
                    i += 2;
                    checkRunOver(i, len, startLoop);
                    while (command[i] != '$' || command[i + 1] != '$') {
                        types[i++] = CHAR_DOLLAR_QUOTED_STRING;
                        checkRunOver(i, len, startLoop);
                    }
                    command[i] = ' ';
                    command[i + 1] = ' ';
                    i++;
                } else {
                    if (lastType == CHAR_NAME || lastType == CHAR_VALUE) {
                        // $ inside an identifier is supported
                        type = CHAR_NAME;
                    } else {
                        // but not at the start, to support PostgreSQL $1
                        type = CHAR_SPECIAL_1;
                    }
                }
                break;
            case '(':
            case ')':
            case '{':
            case '}':
            case '*':
            case ',':
            case ';':
            case '+':
            case '%':
            case '?':
            case '@':
            case ']':
                type = CHAR_SPECIAL_1;
                break;
            case '!':
            case '<':
            case '>':
            case '|':
            case '=':
            case ':':
            case '&':
            case '~':
                type = CHAR_SPECIAL_2;
                break;
            case '.':
                type = CHAR_DOT;
                break;
            case '\'':
                type = types[i] = CHAR_STRING;
                startLoop = i;
                while (command[++i] != '\'') {
                    checkRunOver(i, len, startLoop);
                }
                break;
            case '[':
                if (database.getMode().squareBracketQuotedNames) {
                    // SQL Server alias for "
                    command[i] = '"';
                    changed = true;
                    type = types[i] = CHAR_QUOTED;
                    startLoop = i;
                    while (command[++i] != ']') {
                        checkRunOver(i, len, startLoop);
                    }
                    command[i] = '"';
                } else {
                    type = CHAR_SPECIAL_1;
                }
                break;
            case '`':
                // MySQL alias for ", but not case sensitive
                command[i] = '"';
                changed = true;
                type = types[i] = CHAR_QUOTED;
                startLoop = i;
                while (command[++i] != '`') {
                    checkRunOver(i, len, startLoop);
                    c = command[i];
                    command[i] = Character.toUpperCase(c);
                }
                command[i] = '"';
                break;
            case '\"':
                type = types[i] = CHAR_QUOTED;
                startLoop = i;
                while (command[++i] != '\"') {
                    checkRunOver(i, len, startLoop);
                }
                break;
            case '_':
                type = CHAR_NAME;
                break;
            case '#':
                if (database.getMode().supportPoundSymbolForColumnNames) {
                    type = CHAR_NAME;
                    break;
                }
            default:
                if (c >= 'a' && c <= 'z') {
                    if (identifiersToUpper) {
                        command[i] = (char) (c - ('a' - 'A'));
                        changed = true;
                    }
                    type = CHAR_NAME;
                } else if (c >= 'A' && c <= 'Z') {
                    type = CHAR_NAME;
                } else if (c >= '0' && c <= '9') {
                    type = CHAR_VALUE;
                } else {
                    if (c <= ' ' || Character.isSpaceChar(c)) {
                        // whitespace
                    } else if (Character.isJavaIdentifierPart(c)) {
                        type = CHAR_NAME;
                        if (identifiersToUpper) {
                            char u = Character.toUpperCase(c);
                            if (u != c) {
                                command[i] = u;
                                changed = true;
                            }
                        }
                    } else {
                        type = CHAR_SPECIAL_1;
                    }
                }
            }
            types[i] = type;
            lastType = type;
        }
        sqlCommandChars = command;
        types[len] = CHAR_END;
        characterTypes = types;
        if (changed) {
            sqlCommand = new String(command);
        }
        parseIndex = 0;
    }

    private void checkRunOver(int i, int len, int startLoop) {
        if (i >= len) {
            parseIndex = startLoop;
            throw getSyntaxError();
        }
    }

    private int getSpecialType(String s) {
        char c0 = s.charAt(0);
        if (s.length() == 1) {
            switch (c0) {
            case '?':
            case '$':
                return PARAMETER;
            case '@':
                return AT;
            case '+':
                return PLUS;
            case '-':
                return MINUS;
            case '{':
            case '}':
            case '*':
            case '/':
            case '%':
            case ';':
            case ',':
            case ':':
            case '[':
            case ']':
            case '~':
                return KEYWORD;
            case '(':
                return OPEN;
            case ')':
                return CLOSE;
            case '<':
                return SMALLER;
            case '>':
                return BIGGER;
            case '=':
                return EQUAL;
            default:
                break;
            }
        } else if (s.length() == 2) {
            switch (c0) {
            case ':':
                if ("::".equals(s)) {
                    return KEYWORD;
                } else if (":=".equals(s)) {
                    return KEYWORD;
                }
                break;
            case '>':
                if (">=".equals(s)) {
                    return BIGGER_EQUAL;
                }
                break;
            case '<':
                if ("<=".equals(s)) {
                    return SMALLER_EQUAL;
                } else if ("<>".equals(s)) {
                    return NOT_EQUAL;
                }
                break;
            case '!':
                if ("!=".equals(s)) {
                    return NOT_EQUAL;
                } else if ("!~".equals(s)) {
                    return KEYWORD;
                }
                break;
            case '|':
                if ("||".equals(s)) {
                    return STRING_CONCAT;
                }
                break;
            case '&':
                if ("&&".equals(s)) {
                    return SPATIAL_INTERSECTS;
                }
                break;
            }
        }
        throw getSyntaxError();
    }

    private int getTokenType(String s) {
        int len = s.length();
        if (len == 0) {
            throw getSyntaxError();
        }
        if (!identifiersToUpper) {
            // if not yet converted to uppercase, do it now
            s = StringUtils.toUpperEnglish(s);
        }
        return getSaveTokenType(s, database.getMode().supportOffsetFetch);
    }

    private boolean isKeyword(String s) {
        if (!identifiersToUpper) {
            // if not yet converted to uppercase, do it now
            s = StringUtils.toUpperEnglish(s);
        }
        return isKeyword(s, false);
    }

    /**
     * Checks if this string is a SQL keyword.
     *
     * @param s                  the token to check
     * @param supportOffsetFetch if OFFSET and FETCH are keywords
     * @return true if it is a keyword
     */
    public static boolean isKeyword(String s, boolean supportOffsetFetch) {
        if (s == null || s.length() == 0) {
            return false;
        }
        return getSaveTokenType(s, supportOffsetFetch) != IDENTIFIER;
    }

    private static int getSaveTokenType(String s, boolean supportOffsetFetch) {
        switch (s.charAt(0)) {
        case 'C':
            if (s.equals("CHECK")) {
                return KEYWORD;
            } else if (s.equals("CURRENT_TIMESTAMP")) {
                return CURRENT_TIMESTAMP;
            } else if (s.equals("CURRENT_TIME")) {
                return CURRENT_TIME;
            } else if (s.equals("CURRENT_DATE")) {
                return CURRENT_DATE;
            }
            return getKeywordOrIdentifier(s, "CROSS", KEYWORD);
        case 'D':
            return getKeywordOrIdentifier(s, "DISTINCT", KEYWORD);
        case 'E':
            if ("EXCEPT".equals(s)) {
                return KEYWORD;
            }
            return getKeywordOrIdentifier(s, "EXISTS", KEYWORD);
        case 'F':
            if ("FROM".equals(s)) {
                return KEYWORD;
            } else if ("FOR".equals(s)) {
                return KEYWORD;
            } else if ("FULL".equals(s)) {
                return KEYWORD;
            } else if (supportOffsetFetch && "FETCH".equals(s)) {
                return KEYWORD;
            }
            return getKeywordOrIdentifier(s, "FALSE", FALSE);
        case 'G':
            return getKeywordOrIdentifier(s, "GROUP", KEYWORD);
        case 'H':
            return getKeywordOrIdentifier(s, "HAVING", KEYWORD);
        case 'I':
            if ("INNER".equals(s)) {
                return KEYWORD;
            } else if ("INTERSECT".equals(s)) {
                return KEYWORD;
            }
            return getKeywordOrIdentifier(s, "IS", KEYWORD);
        case 'J':
            return getKeywordOrIdentifier(s, "JOIN", KEYWORD);
        case 'L':
            if ("LIMIT".equals(s)) {
                return KEYWORD;
            }
            return getKeywordOrIdentifier(s, "LIKE", KEYWORD);
        case 'M':
            return getKeywordOrIdentifier(s, "MINUS", KEYWORD);
        case 'N':
            if ("NOT".equals(s)) {
                return KEYWORD;
            } else if ("NATURAL".equals(s)) {
                return KEYWORD;
            }
            return getKeywordOrIdentifier(s, "NULL", NULL);
        case 'O':
            if ("ON".equals(s)) {
                return KEYWORD;
            } else if (supportOffsetFetch && "OFFSET".equals(s)) {
                return KEYWORD;
            }
            return getKeywordOrIdentifier(s, "ORDER", KEYWORD);
        case 'P':
            return getKeywordOrIdentifier(s, "PRIMARY", KEYWORD);
        case 'R':
            return getKeywordOrIdentifier(s, "ROWNUM", ROWNUM);
        case 'S':
            if (s.equals("SYSTIMESTAMP")) {
                return CURRENT_TIMESTAMP;
            } else if (s.equals("SYSTIME")) {
                return CURRENT_TIME;
            } else if (s.equals("SYSDATE")) {
                return CURRENT_TIMESTAMP;
            }
            return getKeywordOrIdentifier(s, "SELECT", KEYWORD);
        case 'T':
            if ("TODAY".equals(s)) {
                return CURRENT_DATE;
            }
            return getKeywordOrIdentifier(s, "TRUE", TRUE);
        case 'U':
            if ("UNIQUE".equals(s)) {
                return KEYWORD;
            }
            return getKeywordOrIdentifier(s, "UNION", KEYWORD);
        case 'W':
            if ("WITH".equals(s)) {
                return KEYWORD;
            }
            return getKeywordOrIdentifier(s, "WHERE", KEYWORD);
        default:
            return IDENTIFIER;
        }
    }

    private static int getKeywordOrIdentifier(String s1, String s2,
            int keywordType) {
        if (s1.equals(s2)) {
            return keywordType;
        }
        return IDENTIFIER;
    }

    private Column parseColumnForTable(String columnName,
            boolean defaultNullable) {
        Column column;
        boolean isIdentity = false;
        if (readIf("IDENTITY") || readIf("BIGSERIAL")) {
            column = new Column(columnName, Value.LONG);
            column.setOriginalSQL("IDENTITY");
            parseAutoIncrement(column);
            // PostgreSQL compatibility
            if (!database.getMode().serialColumnIsNotPK) {
                column.setPrimaryKey(true);
            }
        } else if (readIf("SERIAL")) {
            column = new Column(columnName, Value.INT);
            column.setOriginalSQL("SERIAL");
            parseAutoIncrement(column);
            // PostgreSQL compatibility
            if (!database.getMode().serialColumnIsNotPK) {
                column.setPrimaryKey(true);
            }
        } else {
            column = parseColumnWithType(columnName);
        }
        if (readIf("INVISIBLE")) {
            column.setVisible(false);
        } else if (readIf("VISIBLE")) {
            column.setVisible(true);
        }
        if (readIf("NOT")) {
            read("NULL");
            column.setNullable(false);
        } else if (readIf("NULL")) {
            column.setNullable(true);
        } else {
            // domains may be defined as not nullable
            column.setNullable(defaultNullable & column.isNullable());
        }
        if (readIf("AS")) {
            if (isIdentity) {
                getSyntaxError();
            }
            Expression expr = readExpression();
            column.setComputedExpression(expr);
        } else if (readIf("DEFAULT")) {
            Expression defaultExpression = readExpression();
            column.setDefaultExpression(session, defaultExpression);
        } else if (readIf("GENERATED")) {
            if (!readIf("ALWAYS")) {
                read("BY");
                read("DEFAULT");
            }
            read("AS");
            read("IDENTITY");
            long start = 1, increment = 1;
            if (readIf("(")) {
                read("START");
                readIf("WITH");
                start = readLong();
                readIf(",");
                if (readIf("INCREMENT")) {
                    readIf("BY");
                    increment = readLong();
                }
                read(")");
            }
            column.setPrimaryKey(true);
            column.setAutoIncrement(true, start, increment);
        }
        if (readIf("NOT")) {
            read("NULL");
            column.setNullable(false);
        } else {
            readIf("NULL");
        }
        if (readIf("AUTO_INCREMENT") || readIf("BIGSERIAL") || readIf("SERIAL")) {
            parseAutoIncrement(column);
            if (readIf("NOT")) {
                read("NULL");
            }
        } else if (readIf("IDENTITY")) {
            parseAutoIncrement(column);
            column.setPrimaryKey(true);
            if (readIf("NOT")) {
                read("NULL");
            }
        }
        if (readIf("NULL_TO_DEFAULT")) {
            column.setConvertNullToDefault(true);
        }
        if (readIf("SEQUENCE")) {
            Sequence sequence = readSequence();
            column.setSequence(sequence);
        }
        if (readIf("SELECTIVITY")) {
            int value = readPositiveInt();
            column.setSelectivity(value);
        }
        String comment = readCommentIf();
        if (comment != null) {
            column.setComment(comment);
        }
        return column;
    }

    private void parseAutoIncrement(Column column) {
        long start = 1, increment = 1;
        if (readIf("(")) {
            start = readLong();
            if (readIf(",")) {
                increment = readLong();
            }
            read(")");
        }
        column.setAutoIncrement(true, start, increment);
    }

    private String readCommentIf() {
        if (readIf("COMMENT")) {
            readIf("IS");
            return readString();
        }
        return null;
    }

    private Column parseColumnWithType(String columnName) {
        String original = currentToken;
        boolean regular = false;
        if (readIf("LONG")) {
            if (readIf("RAW")) {
                original += " RAW";
            }
        } else if (readIf("DOUBLE")) {
            if (readIf("PRECISION")) {
                original += " PRECISION";
            }
        } else if (readIf("CHARACTER")) {
            if (readIf("VARYING")) {
                original += " VARYING";
            }
        } else if (readIf("TIMESTAMP")) {
            if (readIf("WITH")) {
                // originally we used TIMEZONE, which turns out not to be
                // standards-compliant, but lets keep backwards compatibility
                if (readIf("TIMEZONE")) {
                    read("TIMEZONE");
                    original += " WITH TIMEZONE";
                } else {
                    read("TIME");
                    read("ZONE");
                    original += " WITH TIME ZONE";
                }
            }
        } else {
            regular = true;
        }
        long precision = -1;
        int displaySize = -1;
        String[] enumerators = null;
        int scale = -1;
        String comment = null;
        Column templateColumn = null;
        DataType dataType;
        if (!identifiersToUpper) {
            original = StringUtils.toUpperEnglish(original);
        }
        UserDataType userDataType = database.findUserDataType(original);
        if (userDataType != null) {
            templateColumn = userDataType.getColumn();
            dataType = DataType.getDataType(templateColumn.getType());
            comment = templateColumn.getComment();
            original = templateColumn.getOriginalSQL();
            precision = templateColumn.getPrecision();
            displaySize = templateColumn.getDisplaySize();
            scale = templateColumn.getScale();
            enumerators = templateColumn.getEnumerators();
        } else {
            dataType = DataType.getTypeByName(original);
            if (dataType == null) {
                throw DbException.get(ErrorCode.UNKNOWN_DATA_TYPE_1,
                        currentToken);
            }
        }
        if (database.getIgnoreCase() && dataType.type == Value.STRING &&
                !equalsToken("VARCHAR_CASESENSITIVE", original)) {
            original = "VARCHAR_IGNORECASE";
            dataType = DataType.getTypeByName(original);
        }
        if (regular) {
            read();
        }
        precision = precision == -1 ? dataType.defaultPrecision : precision;
        displaySize = displaySize == -1 ? dataType.defaultDisplaySize
                : displaySize;
        scale = scale == -1 ? dataType.defaultScale : scale;
        if (dataType.supportsPrecision || dataType.supportsScale) {
            if (readIf("(")) {
                if (!readIf("MAX")) {
                    long p = readLong();
                    if (readIf("K")) {
                        p *= 1024;
                    } else if (readIf("M")) {
                        p *= 1024 * 1024;
                    } else if (readIf("G")) {
                        p *= 1024 * 1024 * 1024;
                    }
                    if (p > Long.MAX_VALUE) {
                        p = Long.MAX_VALUE;
                    }
                    original += "(" + p;
                    // Oracle syntax
                    readIf("CHAR");
                    if (dataType.supportsScale) {
                        if (readIf(",")) {
                            scale = readInt();
                            original += ", " + scale;
                        } else {
                            // special case: TIMESTAMP(5) actually means
                            // TIMESTAMP(23, 5)
                            if (dataType.type == Value.TIMESTAMP) {
                                scale = MathUtils.convertLongToInt(p);
                                p = precision;
                            } else {
                                scale = 0;
                            }
                        }
                    }
                    precision = p;
                    displaySize = MathUtils.convertLongToInt(precision);
                    original += ")";
                }
                read(")");
            }
        } else if (dataType.type == Value.ENUM) {
            if (readIf("(")) {
                java.util.List<String> enumeratorList = new ArrayList<String>();
                original += '(';
                String enumerator0 = readString();
                enumeratorList.add(enumerator0);
                original += "'" + enumerator0 + "'";
                while(readIf(",")) {
                    original += ',';
                    String enumeratorN = readString();
                    original += "'" + enumeratorN + "'";
                    enumeratorList.add(enumeratorN);
                }
                read(")");
                original += ')';
                enumerators = enumeratorList.toArray(new String[enumeratorList.size()]);
            }
            try {
                ValueEnum.check(enumerators);
            } catch(DbException e) {
                throw e.addSQL(original);
            }
        } else if (readIf("(")) {
            // Support for MySQL: INT(11), MEDIUMINT(8) and so on.
            // Just ignore the precision.
            readPositiveInt();
            read(")");
        }
        if (readIf("FOR")) {
            read("BIT");
            read("DATA");
            if (dataType.type == Value.STRING) {
                dataType = DataType.getTypeByName("BINARY");
            }
        }
        // MySQL compatibility
        readIf("UNSIGNED");
        int type = dataType.type;
        if (scale > precision) {
            throw DbException.get(ErrorCode.INVALID_VALUE_SCALE_PRECISION,
                    Integer.toString(scale), Long.toString(precision));
        }


        Column column = new Column(columnName, type, precision, scale,
            displaySize, enumerators);
        if (templateColumn != null) {
            column.setNullable(templateColumn.isNullable());
            column.setDefaultExpression(session,
                    templateColumn.getDefaultExpression());
            int selectivity = templateColumn.getSelectivity();
            if (selectivity != Constants.SELECTIVITY_DEFAULT) {
                column.setSelectivity(selectivity);
            }
            Expression checkConstraint = templateColumn.getCheckConstraint(
                    session, columnName);
            column.addCheckConstraint(session, checkConstraint);
        }
        column.setComment(comment);
        column.setOriginalSQL(original);
        return column;
    }

    private Prepared parseCreate() {
        boolean orReplace = false;
        if (readIf("OR")) {
            read("REPLACE");
            orReplace = true;
        }
        boolean force = readIf("FORCE");
        if (readIf("VIEW")) {
            return parseCreateView(force, orReplace);
        } else if (readIf("ALIAS")) {
            return parseCreateFunctionAlias(force);
        } else if (readIf("SEQUENCE")) {
            return parseCreateSequence();
        } else if (readIf("USER")) {
            return parseCreateUser();
        } else if (readIf("TRIGGER")) {
            return parseCreateTrigger(force);
        } else if (readIf("ROLE")) {
            return parseCreateRole();
        } else if (readIf("SCHEMA")) {
            return parseCreateSchema();
        } else if (readIf("CONSTANT")) {
            return parseCreateConstant();
        } else if (readIf("DOMAIN")) {
            return parseCreateUserDataType();
        } else if (readIf("TYPE")) {
            return parseCreateUserDataType();
        } else if (readIf("DATATYPE")) {
            return parseCreateUserDataType();
        } else if (readIf("AGGREGATE")) {
            return parseCreateAggregate(force);
        } else if (readIf("LINKED")) {
            return parseCreateLinkedTable(false, false, force);
        }
        // tables or linked tables
        boolean memory = false, cached = false;
        if (readIf("MEMORY")) {
            memory = true;
        } else if (readIf("CACHED")) {
            cached = true;
        }
        if (readIf("LOCAL")) {
            read("TEMPORARY");
            if (readIf("LINKED")) {
                return parseCreateLinkedTable(true, false, force);
            }
            read("TABLE");
            return parseCreateTable(true, false, cached);
        } else if (readIf("GLOBAL")) {
            read("TEMPORARY");
            if (readIf("LINKED")) {
                return parseCreateLinkedTable(true, true, force);
            }
            read("TABLE");
            return parseCreateTable(true, true, cached);
        } else if (readIf("TEMP") || readIf("TEMPORARY")) {
            if (readIf("LINKED")) {
                return parseCreateLinkedTable(true, true, force);
            }
            read("TABLE");
            return parseCreateTable(true, true, cached);
        } else if (readIf("TABLE")) {
            if (!cached && !memory) {
                cached = database.getDefaultTableType() == Table.TYPE_CACHED;
            }
            return parseCreateTable(false, false, cached);
        } else if (readIf("SYNONYM")) {
            return parseCreateSynonym(orReplace);
        } else {
            boolean hash = false, primaryKey = false;
            boolean unique = false, spatial = false;
            String indexName = null;
            Schema oldSchema = null;
            boolean ifNotExists = false;
            if (readIf("PRIMARY")) {
                read("KEY");
                if (readIf("HASH")) {
                    hash = true;
                }
                primaryKey = true;
                if (!isToken("ON")) {
                    ifNotExists = readIfNotExists();
                    indexName = readIdentifierWithSchema(null);
                    oldSchema = getSchema();
                }
            } else {
                if (readIf("UNIQUE")) {
                    unique = true;
                }
                if (readIf("HASH")) {
                    hash = true;
                }
                if (readIf("SPATIAL")) {
                    spatial = true;
                }
                if (readIf("INDEX")) {
                    if (!isToken("ON")) {
                        ifNotExists = readIfNotExists();
                        indexName = readIdentifierWithSchema(null);
                        oldSchema = getSchema();
                    }
                } else {
                    throw getSyntaxError();
                }
            }
            read("ON");
            String tableName = readIdentifierWithSchema();
            checkSchema(oldSchema);
            CreateIndex command = new CreateIndex(session, getSchema());
            command.setIfNotExists(ifNotExists);
            command.setPrimaryKey(primaryKey);
            command.setTableName(tableName);
            command.setUnique(unique);
            command.setIndexName(indexName);
            command.setComment(readCommentIf());
            read("(");
            command.setIndexColumns(parseIndexColumnList());

            if (readIf("USING")) {
                if (hash) {
                    throw getSyntaxError();
                }
                if (spatial) {
                    throw getSyntaxError();
                }
                if (readIf("BTREE")) {
                    // default
                } else if (readIf("RTREE")) {
                    spatial = true;
                } else if (readIf("HASH")) {
                    hash = true;
                } else {
                    throw getSyntaxError();
                }

            }
            command.setHash(hash);
            command.setSpatial(spatial);
            return command;
        }
    }

    /**
     * @return true if we expect to see a TABLE clause
     */
    private boolean addRoleOrRight(GrantRevoke command) {
        if (readIf("SELECT")) {
            command.addRight(Right.SELECT);
            return true;
        } else if (readIf("DELETE")) {
            command.addRight(Right.DELETE);
            return true;
        } else if (readIf("INSERT")) {
            command.addRight(Right.INSERT);
            return true;
        } else if (readIf("UPDATE")) {
            command.addRight(Right.UPDATE);
            return true;
        } else if (readIf("ALL")) {
            command.addRight(Right.ALL);
            return true;
        } else if (readIf("ALTER")) {
            read("ANY");
            read("SCHEMA");
            command.addRight(Right.ALTER_ANY_SCHEMA);
            command.addTable(null);
            return false;
        } else if (readIf("CONNECT")) {
            // ignore this right
            return true;
        } else if (readIf("RESOURCE")) {
            // ignore this right
            return true;
        } else {
            command.addRoleName(readUniqueIdentifier());
            return false;
        }
    }

    private GrantRevoke parseGrantRevoke(int operationType) {
        GrantRevoke command = new GrantRevoke(session);
        command.setOperationType(operationType);
        boolean tableClauseExpected = addRoleOrRight(command);
        while (readIf(",")) {
            addRoleOrRight(command);
            if (command.isRightMode() && command.isRoleMode()) {
                throw DbException
                        .get(ErrorCode.ROLES_AND_RIGHT_CANNOT_BE_MIXED);
            }
        }
        if (tableClauseExpected) {
            if (readIf("ON")) {
                if (readIf("SCHEMA")) {
                    Schema schema = database.getSchema(readAliasIdentifier());
                    command.setSchema(schema);
                } else {
                    do {
                        Table table = readTableOrView();
                        command.addTable(table);
                    } while (readIf(","));
                }
            }
        }
        if (operationType == CommandInterface.GRANT) {
            read("TO");
        } else {
            read("FROM");
        }
        command.setGranteeName(readUniqueIdentifier());
        return command;
    }

    private Select parseValues() {
        Select command = new Select(session);
        currentSelect = command;
        TableFilter filter = parseValuesTable(0);
        ArrayList<Expression> list = New.arrayList();
        list.add(new Wildcard(null, null));
        command.setExpressions(list);
        command.addTableFilter(filter, true);
        command.init();
        return command;
    }

    private TableFilter parseValuesTable(int orderInFrom) {
        Schema mainSchema = database.getSchema(Constants.SCHEMA_MAIN);
        TableFunction tf = (TableFunction) Function.getFunction(database,
                "TABLE");
        ArrayList<Column> columns = New.arrayList();
        ArrayList<ArrayList<Expression>> rows = New.arrayList();
        do {
            int i = 0;
            ArrayList<Expression> row = New.arrayList();
            boolean multiColumn = readIf("(");
            do {
                Expression expr = readExpression();
                expr = expr.optimize(session);
                int type = expr.getType();
                long prec;
                int scale, displaySize;
                Column column;
                String columnName = "C" + (i + 1);
                if (rows.size() == 0) {
                    if (type == Value.UNKNOWN) {
                        type = Value.STRING;
                    }
                    DataType dt = DataType.getDataType(type);
                    prec = dt.defaultPrecision;
                    scale = dt.defaultScale;
                    displaySize = dt.defaultDisplaySize;
                    column = new Column(columnName, type, prec, scale,
                            displaySize);
                    columns.add(column);
                }
                prec = expr.getPrecision();
                scale = expr.getScale();
                displaySize = expr.getDisplaySize();
                if (i >= columns.size()) {
                    throw DbException
                            .get(ErrorCode.COLUMN_COUNT_DOES_NOT_MATCH);
                }
                Column c = columns.get(i);
                type = Value.getHigherOrder(c.getType(), type);
                prec = Math.max(c.getPrecision(), prec);
                scale = Math.max(c.getScale(), scale);
                displaySize = Math.max(c.getDisplaySize(), displaySize);
                column = new Column(columnName, type, prec, scale, displaySize);
                columns.set(i, column);
                row.add(expr);
                i++;
            } while (multiColumn && readIf(","));
            if (multiColumn) {
                read(")");
            }
            rows.add(row);
        } while (readIf(","));
        int columnCount = columns.size();
        int rowCount = rows.size();
        for (int i = 0; i < rowCount; i++) {
            if (rows.get(i).size() != columnCount) {
                throw DbException.get(ErrorCode.COLUMN_COUNT_DOES_NOT_MATCH);
            }
        }
        for (int i = 0; i < columnCount; i++) {
            Column c = columns.get(i);
            if (c.getType() == Value.UNKNOWN) {
                c = new Column(c.getName(), Value.STRING, 0, 0, 0);
                columns.set(i, c);
            }
            Expression[] array = new Expression[rowCount];
            for (int j = 0; j < rowCount; j++) {
                array[j] = rows.get(j).get(i);
            }
            ExpressionList list = new ExpressionList(array);
            tf.setParameter(i, list);
        }
        tf.setColumns(columns);
        tf.doneWithParameters();
        Table table = new FunctionTable(mainSchema, session, tf, tf);
        TableFilter filter = new TableFilter(session, table, null,
                rightsChecked, currentSelect, orderInFrom,
                null);
        return filter;
    }

    private Call parseCall() {
        Call command = new Call(session);
        currentPrepared = command;
        command.setExpression(readExpression());
        return command;
    }

    private CreateRole parseCreateRole() {
        CreateRole command = new CreateRole(session);
        command.setIfNotExists(readIfNotExists());
        command.setRoleName(readUniqueIdentifier());
        return command;
    }

    private CreateSchema parseCreateSchema() {
        CreateSchema command = new CreateSchema(session);
        command.setIfNotExists(readIfNotExists());
        command.setSchemaName(readUniqueIdentifier());
        if (readIf("AUTHORIZATION")) {
            command.setAuthorization(readUniqueIdentifier());
        } else {
            command.setAuthorization(session.getUser().getName());
        }
        if (readIf("WITH")) {
            command.setTableEngineParams(readTableEngineParams());
        }
        return command;
    }

    private ArrayList<String> readTableEngineParams() {
        ArrayList<String> tableEngineParams = New.arrayList();
        do {
            tableEngineParams.add(readUniqueIdentifier());
        } while (readIf(","));
        return tableEngineParams;
    }

    private CreateSequence parseCreateSequence() {
        boolean ifNotExists = readIfNotExists();
        String sequenceName = readIdentifierWithSchema();
        CreateSequence command = new CreateSequence(session, getSchema());
        command.setIfNotExists(ifNotExists);
        command.setSequenceName(sequenceName);
        while (true) {
            if (readIf("START")) {
                readIf("WITH");
                command.setStartWith(readExpression());
            } else if (readIf("INCREMENT")) {
                readIf("BY");
                command.setIncrement(readExpression());
            } else if (readIf("MINVALUE")) {
                command.setMinValue(readExpression());
            } else if (readIf("NOMINVALUE")) {
                command.setMinValue(null);
            } else if (readIf("MAXVALUE")) {
                command.setMaxValue(readExpression());
            } else if (readIf("NOMAXVALUE")) {
                command.setMaxValue(null);
            } else if (readIf("CYCLE")) {
                command.setCycle(true);
            } else if (readIf("NOCYCLE")) {
                command.setCycle(false);
            } else if (readIf("NO")) {
                if (readIf("MINVALUE")) {
                    command.setMinValue(null);
                } else if (readIf("MAXVALUE")) {
                    command.setMaxValue(null);
                } else if (readIf("CYCLE")) {
                    command.setCycle(false);
                } else if (readIf("CACHE")) {
                    command.setCacheSize(ValueExpression.get(ValueLong.get(1)));
                } else {
                    break;
                }
            } else if (readIf("CACHE")) {
                command.setCacheSize(readExpression());
            } else if (readIf("NOCACHE")) {
                command.setCacheSize(ValueExpression.get(ValueLong.get(1)));
            } else if (readIf("BELONGS_TO_TABLE")) {
                command.setBelongsToTable(true);
            } else if (readIf("ORDER")) {
                // Oracle compatibility
            } else {
                break;
            }
        }
        return command;
    }

    private boolean readIfNotExists() {
        if (readIf("IF")) {
            read("NOT");
            read("EXISTS");
            return true;
        }
        return false;
    }

    private boolean readIfAffinity() {
        return readIf("AFFINITY") || readIf("SHARD");
    }

    private CreateConstant parseCreateConstant() {
        boolean ifNotExists = readIfNotExists();
        String constantName = readIdentifierWithSchema();
        Schema schema = getSchema();
        if (isKeyword(constantName)) {
            throw DbException.get(ErrorCode.CONSTANT_ALREADY_EXISTS_1,
                    constantName);
        }
        read("VALUE");
        Expression expr = readExpression();
        CreateConstant command = new CreateConstant(session, schema);
        command.setConstantName(constantName);
        command.setExpression(expr);
        command.setIfNotExists(ifNotExists);
        return command;
    }

    private CreateAggregate parseCreateAggregate(boolean force) {
        boolean ifNotExists = readIfNotExists();
        CreateAggregate command = new CreateAggregate(session);
        command.setForce(force);
        String name = readIdentifierWithSchema();
        if (isKeyword(name) || Function.getFunction(database, name) != null ||
                getAggregateType(name) >= 0) {
            throw DbException.get(ErrorCode.FUNCTION_ALIAS_ALREADY_EXISTS_1,
                    name);
        }
        command.setName(name);
        command.setSchema(getSchema());
        command.setIfNotExists(ifNotExists);
        read("FOR");
        command.setJavaClassMethod(readUniqueIdentifier());
        return command;
    }

    private CreateUserDataType parseCreateUserDataType() {
        boolean ifNotExists = readIfNotExists();
        CreateUserDataType command = new CreateUserDataType(session);
        command.setTypeName(readUniqueIdentifier());
        read("AS");
        Column col = parseColumnForTable("VALUE", true);
        if (readIf("CHECK")) {
            Expression expr = readExpression();
            col.addCheckConstraint(session, expr);
        }
        col.rename(null);
        command.setColumn(col);
        command.setIfNotExists(ifNotExists);
        return command;
    }

    private CreateTrigger parseCreateTrigger(boolean force) {
        boolean ifNotExists = readIfNotExists();
        String triggerName = readIdentifierWithSchema(null);
        Schema schema = getSchema();
        boolean insteadOf, isBefore;
        if (readIf("INSTEAD")) {
            read("OF");
            isBefore = true;
            insteadOf = true;
        } else if (readIf("BEFORE")) {
            insteadOf = false;
            isBefore = true;
        } else {
            read("AFTER");
            insteadOf = false;
            isBefore = false;
        }
        int typeMask = 0;
        boolean onRollback = false;
        do {
            if (readIf("INSERT")) {
                typeMask |= Trigger.INSERT;
            } else if (readIf("UPDATE")) {
                typeMask |= Trigger.UPDATE;
            } else if (readIf("DELETE")) {
                typeMask |= Trigger.DELETE;
            } else if (readIf("SELECT")) {
                typeMask |= Trigger.SELECT;
            } else if (readIf("ROLLBACK")) {
                onRollback = true;
            } else {
                throw getSyntaxError();
            }
        } while (readIf(","));
        read("ON");
        String tableName = readIdentifierWithSchema();
        checkSchema(schema);
        CreateTrigger command = new CreateTrigger(session, getSchema());
        command.setForce(force);
        command.setTriggerName(triggerName);
        command.setIfNotExists(ifNotExists);
        command.setInsteadOf(insteadOf);
        command.setBefore(isBefore);
        command.setOnRollback(onRollback);
        command.setTypeMask(typeMask);
        command.setTableName(tableName);
        if (readIf("FOR")) {
            read("EACH");
            read("ROW");
            command.setRowBased(true);
        } else {
            command.setRowBased(false);
        }
        if (readIf("QUEUE")) {
            command.setQueueSize(readPositiveInt());
        }
        command.setNoWait(readIf("NOWAIT"));
        if (readIf("AS")) {
            command.setTriggerSource(readString());
        } else {
            read("CALL");
            command.setTriggerClassName(readUniqueIdentifier());
        }
        return command;
    }

    private CreateUser parseCreateUser() {
        CreateUser command = new CreateUser(session);
        command.setIfNotExists(readIfNotExists());
        command.setUserName(readUniqueIdentifier());
        command.setComment(readCommentIf());
        if (readIf("PASSWORD")) {
            command.setPassword(readExpression());
        } else if (readIf("SALT")) {
            command.setSalt(readExpression());
            read("HASH");
            command.setHash(readExpression());
        } else if (readIf("IDENTIFIED")) {
            read("BY");
            // uppercase if not quoted
            command.setPassword(ValueExpression.get(ValueString
                    .get(readColumnIdentifier())));
        } else {
            throw getSyntaxError();
        }
        if (readIf("ADMIN")) {
            command.setAdmin(true);
        }
        return command;
    }

    private CreateFunctionAlias parseCreateFunctionAlias(boolean force) {
        boolean ifNotExists = readIfNotExists();
        String aliasName = readIdentifierWithSchema();
        if (isKeyword(aliasName) ||
                Function.getFunction(database, aliasName) != null ||
                getAggregateType(aliasName) >= 0) {
            throw DbException.get(ErrorCode.FUNCTION_ALIAS_ALREADY_EXISTS_1,
                    aliasName);
        }
        CreateFunctionAlias command = new CreateFunctionAlias(session,
                getSchema());
        command.setForce(force);
        command.setAliasName(aliasName);
        command.setIfNotExists(ifNotExists);
        command.setDeterministic(readIf("DETERMINISTIC"));
        command.setBufferResultSetToLocalTemp(!readIf("NOBUFFER"));
        if (readIf("AS")) {
            command.setSource(readString());
        } else {
            read("FOR");
            command.setJavaClassMethod(readUniqueIdentifier());
        }
        return command;
    }

    private Query parseWith() {
        List<TableView> viewsCreated = new ArrayList<TableView>();
        readIf("RECURSIVE");
        do {
            viewsCreated.add(parseSingleCommonTableExpression());
        } while (readIf(","));

        Query q = parseSelectUnion();
        q.setPrepareAlways(true);
        return q;
    }

    private TableView parseSingleCommonTableExpression() {
        String tempViewName = readIdentifierWithSchema();
        Schema schema = getSchema();
        Table recursiveTable;
        ArrayList<Column> columns = New.arrayList();
        String[] cols = null;

        // column names are now optional - they can be inferred from the named
        // query if not supplied
        if (readIf("(")) {
            cols = parseColumnList();
            for (String c : cols) {
                // we dont really know the type of the column, so string will
                // have to do
                columns.add(new Column(c, Value.STRING));
            }
        }
        Table old = session.findLocalTempTable(tempViewName);
        if (old != null) {
            if (!(old instanceof TableView)) {
                throw DbException.get(ErrorCode.TABLE_OR_VIEW_ALREADY_EXISTS_1,
                        tempViewName);
            }
            TableView tv = (TableView) old;
            if (!tv.isTableExpression()) {
                throw DbException.get(ErrorCode.TABLE_OR_VIEW_ALREADY_EXISTS_1,
                        tempViewName);
            }
            session.removeLocalTempTable(old);
        }
        // this table is created as a work around because recursive
        // table expressions need to reference something that look like
        // themselves
        // to work (its removed after creation in this method)
        CreateTableData data = new CreateTableData();
        data.id = database.allocateObjectId();
        data.columns = columns;
        data.tableName = tempViewName;
        data.temporary = true;
        data.persistData = true;
        data.persistIndexes = false;
        data.create = true;
        data.session = session;
        recursiveTable = schema.createTable(data);
        session.addLocalTempTable(recursiveTable);
        String querySQL;
        List<Column> columnTemplateList = new ArrayList<Column>();
        try {
            read("AS");
            read("(");
            Query withQuery = parseSelect();
            read(")");
            withQuery.prepare();
            querySQL = StringUtils.cache(withQuery.getPlanSQL());
            ArrayList<Expression> withExpressions = withQuery.getExpressions();
            for (int i = 0; i < withExpressions.size(); ++i) {
                String columnName = cols != null ? cols[i]
                        : withExpressions.get(i).getColumnName();
                columnTemplateList.add(new Column(columnName,
                        withExpressions.get(i).getType()));
            }
        } finally {
            session.removeLocalTempTable(recursiveTable);
        }
        int id = database.allocateObjectId();
        // No easy way to determine if this is a recursive query up front, so we just compile
        // it twice - once without the flag set, and if we didn't see a recursive term,
        // then we just compile it again.
        TableView view = new TableView(schema, id, tempViewName, querySQL,
                parameters, columnTemplateList.toArray(new Column[0]), session,
                true/* recursive */);
        if (!view.isRecursiveQueryDetected()) {
            view = new TableView(schema, id, tempViewName, querySQL, parameters,
                    columnTemplateList.toArray(new Column[0]), session,
                    false/* recursive */);
        }
        view.setTableExpression(true);
        view.setTemporary(true);
        session.addLocalTempTable(view);
        view.setOnCommitDrop(true);
        return view;
    }

    private CreateView parseCreateView(boolean force, boolean orReplace) {
        boolean ifNotExists = readIfNotExists();
        String viewName = readIdentifierWithSchema();
        CreateView command = new CreateView(session, getSchema());
        this.createView = command;
        command.setViewName(viewName);
        command.setIfNotExists(ifNotExists);
        command.setComment(readCommentIf());
        command.setOrReplace(orReplace);
        command.setForce(force);
        if (readIf("(")) {
            String[] cols = parseColumnList();
            command.setColumnNames(cols);
        }
        String select = StringUtils.cache(sqlCommand
                .substring(parseIndex));
        read("AS");
        try {
            Query query;
            session.setParsingView(true);
            try {
                query = parseSelect();
                query.prepare();
            } finally {
                session.setParsingView(false);
            }
            command.setSelect(query);
        } catch (DbException e) {
            if (force) {
                command.setSelectSQL(select);
                while (currentTokenType != END) {
                    read();
                }
            } else {
                throw e;
            }
        }
        return command;
    }

    private TransactionCommand parseCheckpoint() {
        TransactionCommand command;
        if (readIf("SYNC")) {
            command = new TransactionCommand(session,
                    CommandInterface.CHECKPOINT_SYNC);
        } else {
            command = new TransactionCommand(session,
                    CommandInterface.CHECKPOINT);
        }
        return command;
    }

    private Prepared parseAlter() {
        if (readIf("TABLE")) {
            return parseAlterTable();
        } else if (readIf("USER")) {
            return parseAlterUser();
        } else if (readIf("INDEX")) {
            return parseAlterIndex();
        } else if (readIf("SCHEMA")) {
            return parseAlterSchema();
        } else if (readIf("SEQUENCE")) {
            return parseAlterSequence();
        } else if (readIf("VIEW")) {
            return parseAlterView();
        }
        throw getSyntaxError();
    }

    private void checkSchema(Schema old) {
        if (old != null && getSchema() != old) {
            throw DbException.get(ErrorCode.SCHEMA_NAME_MUST_MATCH);
        }
    }

    private AlterIndexRename parseAlterIndex() {
        boolean ifExists = readIfExists(false);
        String indexName = readIdentifierWithSchema();
        Schema old = getSchema();
        AlterIndexRename command = new AlterIndexRename(session);
        command.setOldSchema(old);
        command.setOldName(indexName);
        command.setIfExists(ifExists);
        read("RENAME");
        read("TO");
        String newName = readIdentifierWithSchema(old.getName());
        checkSchema(old);
        command.setNewName(newName);
        return command;
    }

    private AlterView parseAlterView() {
        AlterView command = new AlterView(session);
        boolean ifExists = readIfExists(false);
        command.setIfExists(ifExists);
        String viewName = readIdentifierWithSchema();
        Table tableView = getSchema().findTableOrView(session, viewName);
        if (!(tableView instanceof TableView) && !ifExists) {
            throw DbException.get(ErrorCode.VIEW_NOT_FOUND_1, viewName);
        }
        TableView view = (TableView) tableView;
        command.setView(view);
        read("RECOMPILE");
        return command;
    }

    private Prepared parseAlterSchema() {
        boolean ifExists = readIfExists(false);
        String schemaName = readIdentifierWithSchema();
        Schema old = getSchema();
        read("RENAME");
        read("TO");
        String newName = readIdentifierWithSchema(old.getName());
        Schema schema = findSchema(schemaName);
        if (schema == null) {
            if (ifExists) {
                return new NoOperation(session);
            }
            throw DbException.get(ErrorCode.SCHEMA_NOT_FOUND_1, schemaName);
        }
        AlterSchemaRename command = new AlterSchemaRename(session);
        command.setOldSchema(schema);
        checkSchema(old);
        command.setNewName(newName);
        return command;
    }

    private AlterSequence parseAlterSequence() {
        boolean ifExists = readIfExists(false);
        String sequenceName = readIdentifierWithSchema();
        AlterSequence command = new AlterSequence(session, getSchema());
        command.setSequenceName(sequenceName);
        command.setIfExists(ifExists);
        while (true) {
            if (readIf("RESTART")) {
                read("WITH");
                command.setStartWith(readExpression());
            } else if (readIf("INCREMENT")) {
                read("BY");
                command.setIncrement(readExpression());
            } else if (readIf("MINVALUE")) {
                command.setMinValue(readExpression());
            } else if (readIf("NOMINVALUE")) {
                command.setMinValue(null);
            } else if (readIf("MAXVALUE")) {
                command.setMaxValue(readExpression());
            } else if (readIf("NOMAXVALUE")) {
                command.setMaxValue(null);
            } else if (readIf("CYCLE")) {
                command.setCycle(true);
            } else if (readIf("NOCYCLE")) {
                command.setCycle(false);
            } else if (readIf("NO")) {
                if (readIf("MINVALUE")) {
                    command.setMinValue(null);
                } else if (readIf("MAXVALUE")) {
                    command.setMaxValue(null);
                } else if (readIf("CYCLE")) {
                    command.setCycle(false);
                } else if (readIf("CACHE")) {
                    command.setCacheSize(ValueExpression.get(ValueLong.get(1)));
                } else {
                    break;
                }
            } else if (readIf("CACHE")) {
                command.setCacheSize(readExpression());
            } else if (readIf("NOCACHE")) {
                command.setCacheSize(ValueExpression.get(ValueLong.get(1)));
            } else {
                break;
            }
        }
        return command;
    }

    private AlterUser parseAlterUser() {
        String userName = readUniqueIdentifier();
        if (readIf("SET")) {
            AlterUser command = new AlterUser(session);
            command.setType(CommandInterface.ALTER_USER_SET_PASSWORD);
            command.setUser(database.getUser(userName));
            if (readIf("PASSWORD")) {
                command.setPassword(readExpression());
            } else if (readIf("SALT")) {
                command.setSalt(readExpression());
                read("HASH");
                command.setHash(readExpression());
            } else {
                throw getSyntaxError();
            }
            return command;
        } else if (readIf("RENAME")) {
            read("TO");
            AlterUser command = new AlterUser(session);
            command.setType(CommandInterface.ALTER_USER_RENAME);
            command.setUser(database.getUser(userName));
            String newName = readUniqueIdentifier();
            command.setNewName(newName);
            return command;
        } else if (readIf("ADMIN")) {
            AlterUser command = new AlterUser(session);
            command.setType(CommandInterface.ALTER_USER_ADMIN);
            User user = database.getUser(userName);
            command.setUser(user);
            if (readIf("TRUE")) {
                command.setAdmin(true);
            } else if (readIf("FALSE")) {
                command.setAdmin(false);
            } else {
                throw getSyntaxError();
            }
            return command;
        }
        throw getSyntaxError();
    }

    private void readIfEqualOrTo() {
        if (!readIf("=")) {
            readIf("TO");
        }
    }

    private Prepared parseSet() {
        if (readIf("@")) {
            Set command = new Set(session, SetTypes.VARIABLE);
            command.setString(readAliasIdentifier());
            readIfEqualOrTo();
            command.setExpression(readExpression());
            return command;
        } else if (readIf("AUTOCOMMIT")) {
            readIfEqualOrTo();
            boolean value = readBooleanSetting();
            int setting = value ? CommandInterface.SET_AUTOCOMMIT_TRUE
                    : CommandInterface.SET_AUTOCOMMIT_FALSE;
            return new TransactionCommand(session, setting);
        } else if (readIf("MVCC")) {
            readIfEqualOrTo();
            boolean value = readBooleanSetting();
            Set command = new Set(session, SetTypes.MVCC);
            command.setInt(value ? 1 : 0);
            return command;
        } else if (readIf("EXCLUSIVE")) {
            readIfEqualOrTo();
            Set command = new Set(session, SetTypes.EXCLUSIVE);
            command.setExpression(readExpression());
            return command;
        } else if (readIf("IGNORECASE")) {
            readIfEqualOrTo();
            boolean value = readBooleanSetting();
            Set command = new Set(session, SetTypes.IGNORECASE);
            command.setInt(value ? 1 : 0);
            return command;
        } else if (readIf("PASSWORD")) {
            readIfEqualOrTo();
            AlterUser command = new AlterUser(session);
            command.setType(CommandInterface.ALTER_USER_SET_PASSWORD);
            command.setUser(session.getUser());
            command.setPassword(readExpression());
            return command;
        } else if (readIf("SALT")) {
            readIfEqualOrTo();
            AlterUser command = new AlterUser(session);
            command.setType(CommandInterface.ALTER_USER_SET_PASSWORD);
            command.setUser(session.getUser());
            command.setSalt(readExpression());
            read("HASH");
            command.setHash(readExpression());
            return command;
        } else if (readIf("MODE")) {
            readIfEqualOrTo();
            Set command = new Set(session, SetTypes.MODE);
            command.setString(readAliasIdentifier());
            return command;
        } else if (readIf("COMPRESS_LOB")) {
            readIfEqualOrTo();
            Set command = new Set(session, SetTypes.COMPRESS_LOB);
            if (currentTokenType == VALUE) {
                command.setString(readString());
            } else {
                command.setString(readUniqueIdentifier());
            }
            return command;
        } else if (readIf("DATABASE")) {
            readIfEqualOrTo();
            read("COLLATION");
            return parseSetCollation();
        } else if (readIf("COLLATION")) {
            readIfEqualOrTo();
            return parseSetCollation();
        } else if (readIf("BINARY_COLLATION")) {
            readIfEqualOrTo();
            return parseSetBinaryCollation();
        } else if (readIf("CLUSTER")) {
            readIfEqualOrTo();
            Set command = new Set(session, SetTypes.CLUSTER);
            command.setString(readString());
            return command;
        } else if (readIf("DATABASE_EVENT_LISTENER")) {
            readIfEqualOrTo();
            Set command = new Set(session, SetTypes.DATABASE_EVENT_LISTENER);
            command.setString(readString());
            return command;
        } else if (readIf("ALLOW_LITERALS")) {
            readIfEqualOrTo();
            Set command = new Set(session, SetTypes.ALLOW_LITERALS);
            if (readIf("NONE")) {
                command.setInt(Constants.ALLOW_LITERALS_NONE);
            } else if (readIf("ALL")) {
                command.setInt(Constants.ALLOW_LITERALS_ALL);
            } else if (readIf("NUMBERS")) {
                command.setInt(Constants.ALLOW_LITERALS_NUMBERS);
            } else {
                command.setInt(readPositiveInt());
            }
            return command;
        } else if (readIf("DEFAULT_TABLE_TYPE")) {
            readIfEqualOrTo();
            Set command = new Set(session, SetTypes.DEFAULT_TABLE_TYPE);
            if (readIf("MEMORY")) {
                command.setInt(Table.TYPE_MEMORY);
            } else if (readIf("CACHED")) {
                command.setInt(Table.TYPE_CACHED);
            } else {
                command.setInt(readPositiveInt());
            }
            return command;
        } else if (readIf("CREATE")) {
            readIfEqualOrTo();
            // Derby compatibility (CREATE=TRUE in the database URL)
            read();
            return new NoOperation(session);
        } else if (readIf("HSQLDB.DEFAULT_TABLE_TYPE")) {
            readIfEqualOrTo();
            read();
            return new NoOperation(session);
        } else if (readIf("PAGE_STORE")) {
            readIfEqualOrTo();
            read();
            return new NoOperation(session);
        } else if (readIf("CACHE_TYPE")) {
            readIfEqualOrTo();
            read();
            return new NoOperation(session);
        } else if (readIf("FILE_LOCK")) {
            readIfEqualOrTo();
            read();
            return new NoOperation(session);
        } else if (readIf("DB_CLOSE_ON_EXIT")) {
            readIfEqualOrTo();
            read();
            return new NoOperation(session);
        } else if (readIf("AUTO_SERVER")) {
            readIfEqualOrTo();
            read();
            return new NoOperation(session);
        } else if (readIf("AUTO_SERVER_PORT")) {
            readIfEqualOrTo();
            read();
            return new NoOperation(session);
        } else if (readIf("AUTO_RECONNECT")) {
            readIfEqualOrTo();
            read();
            return new NoOperation(session);
        } else if (readIf("ASSERT")) {
            readIfEqualOrTo();
            read();
            return new NoOperation(session);
        } else if (readIf("ACCESS_MODE_DATA")) {
            readIfEqualOrTo();
            read();
            return new NoOperation(session);
        } else if (readIf("OPEN_NEW")) {
            readIfEqualOrTo();
            read();
            return new NoOperation(session);
        } else if (readIf("JMX")) {
            readIfEqualOrTo();
            read();
            return new NoOperation(session);
        } else if (readIf("PAGE_SIZE")) {
            readIfEqualOrTo();
            read();
            return new NoOperation(session);
        } else if (readIf("RECOVER")) {
            readIfEqualOrTo();
            read();
            return new NoOperation(session);
        } else if (readIf("NAMES")) {
            // Quercus PHP MySQL driver compatibility
            readIfEqualOrTo();
            read();
            return new NoOperation(session);
        } else if (readIf("SCHEMA")) {
            readIfEqualOrTo();
            Set command = new Set(session, SetTypes.SCHEMA);
            command.setString(readAliasIdentifier());
            return command;
        } else if (readIf("DATESTYLE")) {
            // PostgreSQL compatibility
            readIfEqualOrTo();
            if (!readIf("ISO")) {
                String s = readString();
                if (!equalsToken(s, "ISO")) {
                    throw getSyntaxError();
                }
            }
            return new NoOperation(session);
        } else if (readIf("SEARCH_PATH") ||
                readIf(SetTypes.getTypeName(SetTypes.SCHEMA_SEARCH_PATH))) {
            readIfEqualOrTo();
            Set command = new Set(session, SetTypes.SCHEMA_SEARCH_PATH);
            ArrayList<String> list = New.arrayList();
            list.add(readAliasIdentifier());
            while (readIf(",")) {
                list.add(readAliasIdentifier());
            }
            String[] schemaNames = new String[list.size()];
            list.toArray(schemaNames);
            command.setStringArray(schemaNames);
            return command;
        } else if (readIf("JAVA_OBJECT_SERIALIZER")) {
            readIfEqualOrTo();
            return parseSetJavaObjectSerializer();
        } else {
            if (isToken("LOGSIZE")) {
                // HSQLDB compatibility
                currentToken = SetTypes.getTypeName(SetTypes.MAX_LOG_SIZE);
            }
            if (isToken("FOREIGN_KEY_CHECKS")) {
                // MySQL compatibility
                currentToken = SetTypes
                        .getTypeName(SetTypes.REFERENTIAL_INTEGRITY);
            }
            int type = SetTypes.getType(currentToken);
            if (type < 0) {
                throw getSyntaxError();
            }
            read();
            readIfEqualOrTo();
            Set command = new Set(session, type);
            command.setExpression(readExpression());
            return command;
        }
    }

    private Prepared parseUse() {
        readIfEqualOrTo();
        Set command = new Set(session, SetTypes.SCHEMA);
        command.setString(readAliasIdentifier());
        return command;
    }

    private Set parseSetCollation() {
        Set command = new Set(session, SetTypes.COLLATION);
        String name = readAliasIdentifier();
        command.setString(name);
        if (equalsToken(name, CompareMode.OFF)) {
            return command;
        }
        Collator coll = CompareMode.getCollator(name);
        if (coll == null) {
            throw DbException.getInvalidValueException("collation", name);
        }
        if (readIf("STRENGTH")) {
            if (readIf("PRIMARY")) {
                command.setInt(Collator.PRIMARY);
            } else if (readIf("SECONDARY")) {
                command.setInt(Collator.SECONDARY);
            } else if (readIf("TERTIARY")) {
                command.setInt(Collator.TERTIARY);
            } else if (readIf("IDENTICAL")) {
                command.setInt(Collator.IDENTICAL);
            }
        } else {
            command.setInt(coll.getStrength());
        }
        return command;
    }

    private Set parseSetBinaryCollation() {
        Set command = new Set(session, SetTypes.BINARY_COLLATION);
        String name = readAliasIdentifier();
        command.setString(name);
        if (equalsToken(name, CompareMode.UNSIGNED) ||
                equalsToken(name, CompareMode.SIGNED)) {
            return command;
        }
        throw DbException.getInvalidValueException("BINARY_COLLATION", name);
    }

    private Set parseSetJavaObjectSerializer() {
        Set command = new Set(session, SetTypes.JAVA_OBJECT_SERIALIZER);
        String name = readString();
        command.setString(name);
        return command;
    }

    private RunScriptCommand parseRunScript() {
        RunScriptCommand command = new RunScriptCommand(session);
        read("FROM");
        command.setFileNameExpr(readExpression());
        if (readIf("COMPRESSION")) {
            command.setCompressionAlgorithm(readUniqueIdentifier());
        }
        if (readIf("CIPHER")) {
            command.setCipher(readUniqueIdentifier());
            if (readIf("PASSWORD")) {
                command.setPassword(readExpression());
            }
        }
        if (readIf("CHARSET")) {
            command.setCharset(Charset.forName(readString()));
        }
        return command;
    }

    private ScriptCommand parseScript() {
        ScriptCommand command = new ScriptCommand(session);
        boolean data = true, passwords = true, settings = true;
        boolean dropTables = false, simple = false;
        if (readIf("SIMPLE")) {
            simple = true;
        }
        if (readIf("NODATA")) {
            data = false;
        }
        if (readIf("NOPASSWORDS")) {
            passwords = false;
        }
        if (readIf("NOSETTINGS")) {
            settings = false;
        }
        if (readIf("DROP")) {
            dropTables = true;
        }
        if (readIf("BLOCKSIZE")) {
            long blockSize = readLong();
            command.setLobBlockSize(blockSize);
        }
        command.setData(data);
        command.setPasswords(passwords);
        command.setSettings(settings);
        command.setDrop(dropTables);
        command.setSimple(simple);
        if (readIf("TO")) {
            command.setFileNameExpr(readExpression());
            if (readIf("COMPRESSION")) {
                command.setCompressionAlgorithm(readUniqueIdentifier());
            }
            if (readIf("CIPHER")) {
                command.setCipher(readUniqueIdentifier());
                if (readIf("PASSWORD")) {
                    command.setPassword(readExpression());
                }
            }
            if (readIf("CHARSET")) {
                command.setCharset(Charset.forName(readString()));
            }
        }
        if (readIf("SCHEMA")) {
            HashSet<String> schemaNames = New.hashSet();
            do {
                schemaNames.add(readUniqueIdentifier());
            } while (readIf(","));
            command.setSchemaNames(schemaNames);
        } else if (readIf("TABLE")) {
            ArrayList<Table> tables = New.arrayList();
            do {
                tables.add(readTableOrView());
            } while (readIf(","));
            command.setTables(tables);
        }
        return command;
    }

    private Table readTableOrView() {
        return readTableOrView(readIdentifierWithSchema(null));
    }

    private Table readTableOrView(String tableName) {
        // same algorithm than readSequence
        if (schemaName != null) {
            return getSchema().getTableOrView(session, tableName);
        }
        Table table = database.getSchema(session.getCurrentSchemaName())
                .findTableOrView(session, tableName);
        if (table != null) {
            return table;
        }
        String[] schemaNames = session.getSchemaSearchPath();
        if (schemaNames != null) {
            for (String name : schemaNames) {
                Schema s = database.getSchema(name);
                table = s.findTableOrView(session, tableName);
                if (table != null) {
                    return table;
                }
            }
        }
        throw DbException.get(ErrorCode.TABLE_OR_VIEW_NOT_FOUND_1, tableName);
    }

    private FunctionAlias findFunctionAlias(String schema, String aliasName) {
        FunctionAlias functionAlias = database.getSchema(schema).findFunction(
                aliasName);
        if (functionAlias != null) {
            return functionAlias;
        }
        String[] schemaNames = session.getSchemaSearchPath();
        if (schemaNames != null) {
            for (String n : schemaNames) {
                functionAlias = database.getSchema(n).findFunction(aliasName);
                if (functionAlias != null) {
                    return functionAlias;
                }
            }
        }
        return null;
    }

    private Sequence findSequence(String schema, String sequenceName) {
        Sequence sequence = database.getSchema(schema).findSequence(
                sequenceName);
        if (sequence != null) {
            return sequence;
        }
        String[] schemaNames = session.getSchemaSearchPath();
        if (schemaNames != null) {
            for (String n : schemaNames) {
                sequence = database.getSchema(n).findSequence(sequenceName);
                if (sequence != null) {
                    return sequence;
                }
            }
        }
        return null;
    }

    private Sequence readSequence() {
        // same algorithm as readTableOrView
        String sequenceName = readIdentifierWithSchema(null);
        if (schemaName != null) {
            return getSchema().getSequence(sequenceName);
        }
        Sequence sequence = findSequence(session.getCurrentSchemaName(),
                sequenceName);
        if (sequence != null) {
            return sequence;
        }
        throw DbException.get(ErrorCode.SEQUENCE_NOT_FOUND_1, sequenceName);
    }

    private Prepared parseAlterTable() {
        boolean ifTableExists = readIfExists(false);
        String tableName = readIdentifierWithSchema();
        Schema schema = getSchema();
        if (readIf("ADD")) {
            Prepared command = parseAlterTableAddConstraintIf(tableName,
                    schema, ifTableExists);
            if (command != null) {
                return command;
            }
            return parseAlterTableAddColumn(tableName, schema, ifTableExists);
        } else if (readIf("SET")) {
            read("REFERENTIAL_INTEGRITY");
            int type = CommandInterface.ALTER_TABLE_SET_REFERENTIAL_INTEGRITY;
            boolean value = readBooleanSetting();
            AlterTableSet command = new AlterTableSet(session,
                    schema, type, value);
            command.setTableName(tableName);
            command.setIfTableExists(ifTableExists);
            if (readIf("CHECK")) {
                command.setCheckExisting(true);
            } else if (readIf("NOCHECK")) {
                command.setCheckExisting(false);
            }
            return command;
        } else if (readIf("RENAME")) {
            if (readIf("COLUMN")) {
                // PostgreSQL syntax
                String columnName = readColumnIdentifier();
                read("TO");
                AlterTableRenameColumn command = new AlterTableRenameColumn(
                        session, schema);
                command.setTableName(tableName);
                command.setIfTableExists(ifTableExists);
                command.setOldColumnName(columnName);
                String newName = readColumnIdentifier();
                command.setNewColumnName(newName);
                return command;
            } else if (readIf("CONSTRAINT")) {
                String constraintName = readIdentifierWithSchema(schema.getName());
                checkSchema(schema);
                read("TO");
                AlterTableRenameConstraint command = new AlterTableRenameConstraint(
                        session, schema);
                command.setConstraintName(constraintName);
                String newName = readColumnIdentifier();
                command.setNewConstraintName(newName);
                return commandIfTableExists(schema, tableName, ifTableExists, command);
            } else {
                read("TO");
                String newName = readIdentifierWithSchema(schema.getName());
                checkSchema(schema);
                AlterTableRename command = new AlterTableRename(session,
                        getSchema());
                command.setOldTableName(tableName);
                command.setNewTableName(newName);
                command.setIfTableExists(ifTableExists);
                command.setHidden(readIf("HIDDEN"));
                return command;
            }
        } else if (readIf("DROP")) {
            if (readIf("CONSTRAINT")) {
                boolean ifExists = readIfExists(false);
                String constraintName = readIdentifierWithSchema(schema.getName());
                ifExists = readIfExists(ifExists);
                checkSchema(schema);
                AlterTableDropConstraint command = new AlterTableDropConstraint(
                        session, getSchema(), ifExists);
                command.setConstraintName(constraintName);
                return commandIfTableExists(schema, tableName, ifTableExists, command);
            } else if (readIf("FOREIGN")) {
                // MySQL compatibility
                read("KEY");
                String constraintName = readIdentifierWithSchema(schema.getName());
                checkSchema(schema);
                AlterTableDropConstraint command = new AlterTableDropConstraint(
                        session, getSchema(), false);
                command.setConstraintName(constraintName);
                return commandIfTableExists(schema, tableName, ifTableExists, command);
            } else if (readIf("INDEX")) {
                // MySQL compatibility
                String indexName = readIdentifierWithSchema();
                DropIndex command = new DropIndex(session, getSchema());
                command.setIndexName(indexName);
                return commandIfTableExists(schema, tableName, ifTableExists, command);
            } else if (readIf("PRIMARY")) {
                read("KEY");
                Table table = tableIfTableExists(schema, tableName, ifTableExists);
                if (table == null) {
                    return new NoOperation(session);
                }
                Index idx = table.getPrimaryKey();
                DropIndex command = new DropIndex(session, schema);
                command.setIndexName(idx.getName());
                return command;
            } else {
                readIf("COLUMN");
                boolean ifExists = readIfExists(false);
                AlterTableAlterColumn command = new AlterTableAlterColumn(
                        session, schema);
                command.setType(CommandInterface.ALTER_TABLE_DROP_COLUMN);
                ArrayList<Column> columnsToRemove = New.arrayList();
                Table table = tableIfTableExists(schema, tableName, ifTableExists);
                do {
                    String columnName = readColumnIdentifier();
                    if (table == null) {
                        return new NoOperation(session);
                    }
                    if (ifExists && !table.doesColumnExist(columnName)) {
                        return new NoOperation(session);
                    }
                    Column column = table.getColumn(columnName);
                    columnsToRemove.add(column);
                } while (readIf(","));
                command.setTableName(tableName);
                command.setIfTableExists(ifTableExists);
                command.setColumnsToRemove(columnsToRemove);
                return command;
            }
        } else if (readIf("CHANGE")) {
            // MySQL compatibility
            readIf("COLUMN");
            String columnName = readColumnIdentifier();
            String newColumnName = readColumnIdentifier();
            Column column = columnIfTableExists(schema, tableName, columnName, ifTableExists);
            boolean nullable = column == null ? true : column.isNullable();
            // new column type ignored. RENAME and MODIFY are
            // a single command in MySQL but two different commands in H2.
            parseColumnForTable(newColumnName, nullable);
            AlterTableRenameColumn command = new AlterTableRenameColumn(session, schema);
            command.setTableName(tableName);
            command.setIfTableExists(ifTableExists);
            command.setOldColumnName(columnName);
            command.setNewColumnName(newColumnName);
            return command;
        } else if (readIf("MODIFY")) {
            // MySQL compatibility
            readIf("COLUMN");
            String columnName = readColumnIdentifier();
            return parseAlterTableAlterColumnType(schema, tableName, columnName, ifTableExists);
        } else if (readIf("ALTER")) {
            readIf("COLUMN");
            String columnName = readColumnIdentifier();
            Column column = columnIfTableExists(schema, tableName, columnName, ifTableExists);
            if (readIf("RENAME")) {
                read("TO");
                AlterTableRenameColumn command = new AlterTableRenameColumn(
                        session, schema);
                command.setTableName(tableName);
                command.setIfTableExists(ifTableExists);
                command.setOldColumnName(columnName);
                String newName = readColumnIdentifier();
                command.setNewColumnName(newName);
                return command;
            } else if (readIf("DROP")) {
                // PostgreSQL compatibility
                if (readIf("DEFAULT")) {
                    AlterTableAlterColumn command = new AlterTableAlterColumn(
                            session, schema);
                    command.setTableName(tableName);
                    command.setIfTableExists(ifTableExists);
                    command.setOldColumn(column);
                    command.setType(CommandInterface.ALTER_TABLE_ALTER_COLUMN_DEFAULT);
                    command.setDefaultExpression(null);
                    return command;
                }
                read("NOT");
                read("NULL");
                AlterTableAlterColumn command = new AlterTableAlterColumn(
                        session, schema);
                command.setTableName(tableName);
                command.setIfTableExists(ifTableExists);
                command.setOldColumn(column);
                command.setType(CommandInterface.ALTER_TABLE_ALTER_COLUMN_NULL);
                return command;
            } else if (readIf("TYPE")) {
                // PostgreSQL compatibility
                return parseAlterTableAlterColumnType(schema, tableName,
                        columnName, ifTableExists);
            } else if (readIf("SET")) {
                if (readIf("DATA")) {
                    // Derby compatibility
                    read("TYPE");
                    return parseAlterTableAlterColumnType(schema, tableName, columnName,
                            ifTableExists);
                }
                AlterTableAlterColumn command = new AlterTableAlterColumn(
                        session, schema);
                command.setTableName(tableName);
                command.setIfTableExists(ifTableExists);
                command.setOldColumn(column);
                if (readIf("NULL")) {
                    command.setType(CommandInterface.ALTER_TABLE_ALTER_COLUMN_NULL);
                    return command;
                } else if (readIf("NOT")) {
                    read("NULL");
                    command.setType(CommandInterface.ALTER_TABLE_ALTER_COLUMN_NOT_NULL);
                    return command;
                } else if (readIf("DEFAULT")) {
                    Expression defaultExpression = readExpression();
                    command.setType(CommandInterface.ALTER_TABLE_ALTER_COLUMN_DEFAULT);
                    command.setDefaultExpression(defaultExpression);
                    return command;
                } else if (readIf("INVISIBLE")) {
                    command.setType(CommandInterface.ALTER_TABLE_ALTER_COLUMN_VISIBILITY);
                    command.setVisible(false);
                    return command;
                } else if (readIf("VISIBLE")) {
                    command.setType(CommandInterface.ALTER_TABLE_ALTER_COLUMN_VISIBILITY);
                    command.setVisible(true);
                    return command;
                }
            } else if (readIf("RESTART")) {
                readIf("WITH");
                Expression start = readExpression();
                AlterSequence command = new AlterSequence(session, schema);
                command.setColumn(column);
                command.setStartWith(start);
                return commandIfTableExists(schema, tableName, ifTableExists, command);
            } else if (readIf("SELECTIVITY")) {
                AlterTableAlterColumn command = new AlterTableAlterColumn(
                        session, schema);
                command.setTableName(tableName);
                command.setIfTableExists(ifTableExists);
                command.setType(CommandInterface.ALTER_TABLE_ALTER_COLUMN_SELECTIVITY);
                command.setOldColumn(column);
                command.setSelectivity(readExpression());
                return command;
            } else {
                return parseAlterTableAlterColumnType(schema, tableName,
                        columnName, ifTableExists);
            }
        }
        throw getSyntaxError();
    }

    private Table tableIfTableExists(Schema schema, String tableName, boolean ifTableExists) {
        Table table = schema.findTableOrView(session, tableName);
        if (table == null && !ifTableExists) {
            throw DbException.get(ErrorCode.TABLE_OR_VIEW_NOT_FOUND_1, tableName);
        }
        return table;
    }

    private Column columnIfTableExists(Schema schema, String tableName,
            String columnName, boolean ifTableExists) {
        Table table = tableIfTableExists(schema, tableName, ifTableExists);
        return table == null ? null : table.getColumn(columnName);
    }

    private Prepared commandIfTableExists(Schema schema, String tableName,
            boolean ifTableExists, Prepared commandIfTableExists) {
        return tableIfTableExists(schema, tableName, ifTableExists) == null
            ? new NoOperation(session)
            : commandIfTableExists;
    }

    private AlterTableAlterColumn parseAlterTableAlterColumnType(Schema schema,
            String tableName, String columnName, boolean ifTableExists) {
        Column oldColumn = columnIfTableExists(schema, tableName, columnName, ifTableExists);
        Column newColumn = parseColumnForTable(columnName,
                oldColumn == null ? true : oldColumn.isNullable());
        AlterTableAlterColumn command = new AlterTableAlterColumn(session,
                schema);
        command.setTableName(tableName);
        command.setIfTableExists(ifTableExists);
        command.setType(CommandInterface.ALTER_TABLE_ALTER_COLUMN_CHANGE_TYPE);
        command.setOldColumn(oldColumn);
        command.setNewColumn(newColumn);
        return command;
    }

    private AlterTableAlterColumn parseAlterTableAddColumn(String tableName,
            Schema schema, boolean ifTableExists) {
        readIf("COLUMN");
        AlterTableAlterColumn command = new AlterTableAlterColumn(session,
                schema);
        command.setType(CommandInterface.ALTER_TABLE_ADD_COLUMN);
        command.setTableName(tableName);
        command.setIfTableExists(ifTableExists);
        ArrayList<Column> columnsToAdd = New.arrayList();
        if (readIf("(")) {
            command.setIfNotExists(false);
            do {
                String columnName = readColumnIdentifier();
                Column column = parseColumnForTable(columnName, true);
                columnsToAdd.add(column);
            } while (readIf(","));
            read(")");
            if (readIf("BEFORE")) {
                command.setAddBefore(readColumnIdentifier());
            } else if (readIf("AFTER")) {
                command.setAddAfter(readColumnIdentifier());
            }
        } else {
            boolean ifNotExists = readIfNotExists();
            command.setIfNotExists(ifNotExists);
            String columnName = readColumnIdentifier();
            Column column = parseColumnForTable(columnName, true);
            columnsToAdd.add(column);
            if (readIf("BEFORE")) {
                command.setAddBefore(readColumnIdentifier());
            } else if (readIf("AFTER")) {
                command.setAddAfter(readColumnIdentifier());
            }
        }
        command.setNewColumns(columnsToAdd);
        return command;
    }

    private int parseAction() {
        Integer result = parseCascadeOrRestrict();
        if (result != null) {
            return result;
        }
        if (readIf("NO")) {
            read("ACTION");
            return ConstraintReferential.RESTRICT;
        }
        read("SET");
        if (readIf("NULL")) {
            return ConstraintReferential.SET_NULL;
        }
        read("DEFAULT");
        return ConstraintReferential.SET_DEFAULT;
    }

    private Integer parseCascadeOrRestrict() {
        if (readIf("CASCADE")) {
            return ConstraintReferential.CASCADE;
        } else if (readIf("RESTRICT")) {
            return ConstraintReferential.RESTRICT;
        } else {
            return null;
        }
    }

    private DefineCommand parseAlterTableAddConstraintIf(String tableName,
            Schema schema, boolean ifTableExists) {
        String constraintName = null, comment = null;
        boolean ifNotExists = false;
        boolean allowIndexDefinition = database.getMode().indexDefinitionInCreateTable;
        boolean allowAffinityKey = database.getMode().allowAffinityKey;
        if (readIf("CONSTRAINT")) {
            ifNotExists = readIfNotExists();
            constraintName = readIdentifierWithSchema(schema.getName());
            checkSchema(schema);
            comment = readCommentIf();
            allowIndexDefinition = true;
        }
        if (readIf("PRIMARY")) {
            read("KEY");
            AlterTableAddConstraint command = new AlterTableAddConstraint(
                    session, schema, ifNotExists);
            command.setType(CommandInterface.ALTER_TABLE_ADD_CONSTRAINT_PRIMARY_KEY);
            command.setComment(comment);
            command.setConstraintName(constraintName);
            command.setTableName(tableName);
            command.setIfTableExists(ifTableExists);
            if (readIf("HASH")) {
                command.setPrimaryKeyHash(true);
            }
            read("(");
            command.setIndexColumns(parseIndexColumnList());
            if (readIf("INDEX")) {
                String indexName = readIdentifierWithSchema();
                command.setIndex(getSchema().findIndex(session, indexName));
            }
            return command;
        } else if (allowIndexDefinition && (isToken("INDEX") || isToken("KEY"))) {
            // MySQL
            // need to read ahead, as it could be a column name
            int start = lastParseIndex;
            read();
            if (DataType.getTypeByName(currentToken) != null) {
                // known data type
                parseIndex = start;
                read();
                return null;
            }
            CreateIndex command = new CreateIndex(session, schema);
            command.setComment(comment);
            command.setTableName(tableName);
            command.setIfTableExists(ifTableExists);
            if (!readIf("(")) {
                command.setIndexName(readUniqueIdentifier());
                read("(");
            }
            command.setIndexColumns(parseIndexColumnList());
            // MySQL compatibility
            if (readIf("USING")) {
                read("BTREE");
            }
            return command;
        } else if (allowAffinityKey && readIfAffinity()) {
            read("KEY");
            read("(");
            CreateIndex command = createAffinityIndex(schema, tableName, parseIndexColumnList());
            command.setIfTableExists(ifTableExists);
            return command;
        }
        AlterTableAddConstraint command;
        if (readIf("CHECK")) {
            command = new AlterTableAddConstraint(session, schema, ifNotExists);
            command.setType(CommandInterface.ALTER_TABLE_ADD_CONSTRAINT_CHECK);
            command.setCheckExpression(readExpression());
        } else if (readIf("UNIQUE")) {
            readIf("KEY");
            readIf("INDEX");
            command = new AlterTableAddConstraint(session, schema, ifNotExists);
            command.setType(CommandInterface.ALTER_TABLE_ADD_CONSTRAINT_UNIQUE);
            if (!readIf("(")) {
                constraintName = readUniqueIdentifier();
                read("(");
            }
            command.setIndexColumns(parseIndexColumnList());
            if (readIf("INDEX")) {
                String indexName = readIdentifierWithSchema();
                command.setIndex(getSchema().findIndex(session, indexName));
            }
            // MySQL compatibility
            if (readIf("USING")) {
                read("BTREE");
            }
        } else if (readIf("FOREIGN")) {
            command = new AlterTableAddConstraint(session, schema, ifNotExists);
            command.setType(CommandInterface.ALTER_TABLE_ADD_CONSTRAINT_REFERENTIAL);
            read("KEY");
            read("(");
            command.setIndexColumns(parseIndexColumnList());
            if (readIf("INDEX")) {
                String indexName = readIdentifierWithSchema();
                command.setIndex(schema.findIndex(session, indexName));
            }
            read("REFERENCES");
            parseReferences(command, schema, tableName);
        } else {
            if (constraintName != null) {
                throw getSyntaxError();
            }
            return null;
        }
        if (readIf("NOCHECK")) {
            command.setCheckExisting(false);
        } else {
            readIf("CHECK");
            command.setCheckExisting(true);
        }
        command.setTableName(tableName);
        command.setIfTableExists(ifTableExists);
        command.setConstraintName(constraintName);
        command.setComment(comment);
        return command;
    }

    private void parseReferences(AlterTableAddConstraint command,
            Schema schema, String tableName) {
        if (readIf("(")) {
            command.setRefTableName(schema, tableName);
            command.setRefIndexColumns(parseIndexColumnList());
        } else {
            String refTableName = readIdentifierWithSchema(schema.getName());
            command.setRefTableName(getSchema(), refTableName);
            if (readIf("(")) {
                command.setRefIndexColumns(parseIndexColumnList());
            }
        }
        if (readIf("INDEX")) {
            String indexName = readIdentifierWithSchema();
            command.setRefIndex(getSchema().findIndex(session, indexName));
        }
        while (readIf("ON")) {
            if (readIf("DELETE")) {
                command.setDeleteAction(parseAction());
            } else {
                read("UPDATE");
                command.setUpdateAction(parseAction());
            }
        }
        if (readIf("NOT")) {
            read("DEFERRABLE");
        } else {
            readIf("DEFERRABLE");
        }
    }

    private CreateLinkedTable parseCreateLinkedTable(boolean temp,
            boolean globalTemp, boolean force) {
        read("TABLE");
        boolean ifNotExists = readIfNotExists();
        String tableName = readIdentifierWithSchema();
        CreateLinkedTable command = new CreateLinkedTable(session, getSchema());
        command.setTemporary(temp);
        command.setGlobalTemporary(globalTemp);
        command.setForce(force);
        command.setIfNotExists(ifNotExists);
        command.setTableName(tableName);
        command.setComment(readCommentIf());
        read("(");
        command.setDriver(readString());
        read(",");
        command.setUrl(readString());
        read(",");
        command.setUser(readString());
        read(",");
        command.setPassword(readString());
        read(",");
        String originalTable = readString();
        if (readIf(",")) {
            command.setOriginalSchema(originalTable);
            originalTable = readString();
        }
        command.setOriginalTable(originalTable);
        read(")");
        if (readIf("EMIT")) {
            read("UPDATES");
            command.setEmitUpdates(true);
        } else if (readIf("READONLY")) {
            command.setReadOnly(true);
        }
        return command;
    }

    private CreateTable parseCreateTable(boolean temp, boolean globalTemp,
            boolean persistIndexes) {
        boolean ifNotExists = readIfNotExists();
        String tableName = readIdentifierWithSchema();
        if (temp && globalTemp && equalsToken("SESSION", schemaName)) {
            // support weird syntax: declare global temporary table session.xy
            // (...) not logged
            schemaName = session.getCurrentSchemaName();
            globalTemp = false;
        }
        Schema schema = getSchema();
        CreateTable command = new CreateTable(session, schema);
        command.setPersistIndexes(persistIndexes);
        command.setTemporary(temp);
        command.setGlobalTemporary(globalTemp);
        command.setIfNotExists(ifNotExists);
        command.setTableName(tableName);
        command.setComment(readCommentIf());
        if (readIf("(")) {
            if (!readIf(")")) {
                do {
                    DefineCommand c = parseAlterTableAddConstraintIf(tableName,
                            schema, false);
                    if (c != null) {
                        command.addConstraintCommand(c);
                    } else {
                        String columnName = readColumnIdentifier();
                        Column column = parseColumnForTable(columnName, true);
                        if (column.isAutoIncrement() && column.isPrimaryKey()) {
                            column.setPrimaryKey(false);
                            IndexColumn[] cols = { new IndexColumn() };
                            cols[0].columnName = column.getName();
                            AlterTableAddConstraint pk = new AlterTableAddConstraint(
                                    session, schema, false);
                            pk.setType(CommandInterface.ALTER_TABLE_ADD_CONSTRAINT_PRIMARY_KEY);
                            pk.setTableName(tableName);
                            pk.setIndexColumns(cols);
                            command.addConstraintCommand(pk);
                        }
                        command.addColumn(column);
                        String constraintName = null;
                        if (readIf("CONSTRAINT")) {
                            constraintName = readColumnIdentifier();
                        }
                        // For compatibility with Apache Ignite.
                        boolean allowAffinityKey = database.getMode().allowAffinityKey;
                        boolean affinity = allowAffinityKey && readIfAffinity();
                        if (readIf("PRIMARY")) {
                            read("KEY");
                            boolean hash = readIf("HASH");
                            IndexColumn[] cols = { new IndexColumn() };
                            cols[0].columnName = column.getName();
                            AlterTableAddConstraint pk = new AlterTableAddConstraint(
                                    session, schema, false);
                            pk.setPrimaryKeyHash(hash);
                            pk.setType(CommandInterface.ALTER_TABLE_ADD_CONSTRAINT_PRIMARY_KEY);
                            pk.setTableName(tableName);
                            pk.setIndexColumns(cols);
                            command.addConstraintCommand(pk);
                            if (readIf("AUTO_INCREMENT")) {
                                parseAutoIncrement(column);
                            }
                            if (affinity) {
                                CreateIndex idx = createAffinityIndex(schema, tableName, cols);
                                command.addConstraintCommand(idx);
                            }
                        } else if (affinity) {
                            read("KEY");
                            IndexColumn[] cols = { new IndexColumn() };
                            cols[0].columnName = column.getName();
                            CreateIndex idx = createAffinityIndex(schema, tableName, cols);
                            command.addConstraintCommand(idx);
                        } else if (readIf("UNIQUE")) {
                            AlterTableAddConstraint unique = new AlterTableAddConstraint(
                                    session, schema, false);
                            unique.setConstraintName(constraintName);
                            unique.setType(CommandInterface.ALTER_TABLE_ADD_CONSTRAINT_UNIQUE);
                            IndexColumn[] cols = { new IndexColumn() };
                            cols[0].columnName = columnName;
                            unique.setIndexColumns(cols);
                            unique.setTableName(tableName);
                            command.addConstraintCommand(unique);
                        }
                        if (readIf("NOT")) {
                            read("NULL");
                            column.setNullable(false);
                        } else {
                            readIf("NULL");
                        }
                        if (readIf("CHECK")) {
                            Expression expr = readExpression();
                            column.addCheckConstraint(session, expr);
                        }
                        if (readIf("REFERENCES")) {
                            AlterTableAddConstraint ref = new AlterTableAddConstraint(
                                    session, schema, false);
                            ref.setConstraintName(constraintName);
                            ref.setType(CommandInterface.ALTER_TABLE_ADD_CONSTRAINT_REFERENTIAL);
                            IndexColumn[] cols = { new IndexColumn() };
                            cols[0].columnName = columnName;
                            ref.setIndexColumns(cols);
                            ref.setTableName(tableName);
                            parseReferences(ref, schema, tableName);
                            command.addConstraintCommand(ref);
                        }
                    }
                } while (readIfMore());
            }
        }
        // Allows "COMMENT='comment'" in DDL statements (MySQL syntax)
        if (readIf("COMMENT")) {
            if (readIf("=")) {
                // read the complete string comment, but nothing with it for now
                readString();
            }
        }
        if (readIf("ENGINE")) {
            if (readIf("=")) {
                // map MySQL engine types onto H2 behavior
                String tableEngine = readUniqueIdentifier();
                if ("InnoDb".equalsIgnoreCase(tableEngine)) {
                    // ok
                } else if (!"MyISAM".equalsIgnoreCase(tableEngine)) {
                    throw DbException.getUnsupportedException(tableEngine);
                }
            } else {
                command.setTableEngine(readUniqueIdentifier());
            }
        }
        if (readIf("WITH")) {
            command.setTableEngineParams(readTableEngineParams());
        }
        // MySQL compatibility
        if (readIf("AUTO_INCREMENT")) {
            read("=");
            if (currentTokenType != VALUE ||
                    currentValue.getType() != Value.INT) {
                throw DbException.getSyntaxError(sqlCommand, parseIndex,
                        "integer");
            }
            read();
        }
        readIf("DEFAULT");
        if (readIf("CHARSET")) {
            read("=");
            if (!readIf("UTF8")) {
                read("UTF8MB4");
            }
        }
        if (temp) {
            if (readIf("ON")) {
                read("COMMIT");
                if (readIf("DROP")) {
                    command.setOnCommitDrop();
                } else if (readIf("DELETE")) {
                    read("ROWS");
                    command.setOnCommitTruncate();
                }
            } else if (readIf("NOT")) {
                if (readIf("PERSISTENT")) {
                    command.setPersistData(false);
                } else {
                    read("LOGGED");
                }
            }
            if (readIf("TRANSACTIONAL")) {
                command.setTransactional(true);
            }
        } else if (!persistIndexes && readIf("NOT")) {
            read("PERSISTENT");
            command.setPersistData(false);
        }
        if (readIf("HIDDEN")) {
            command.setHidden(true);
        }
        if (readIf("AS")) {
            if (readIf("SORTED")) {
                command.setSortedInsertMode(true);
            }
            command.setQuery(parseSelect());
        }
        // for MySQL compatibility
        if (readIf("ROW_FORMAT")) {
            if (readIf("=")) {
                readColumnIdentifier();
            }
        }
        return command;
    }

<<<<<<< HEAD
    private CreateSynonym parseCreateSynonym(boolean orReplace) {
        boolean ifNotExists = readIfNoExists();
        String name = readIdentifierWithSchema();
        Schema synonymSchema = getSchema();
        read("FOR");
        String tableName = readIdentifierWithSchema();

        Schema targetSchema = getSchema();
        CreateSynonym command = new CreateSynonym(session, synonymSchema);
        command.setName(name);
        command.setSynonymFor(tableName);
        command.setSynonymForSchema(targetSchema);
        command.setComment(readCommentIf());
        command.setIfNotExists(ifNotExists);
        command.setOrReplace(orReplace);
        return command;
=======
    private CreateIndex createAffinityIndex(Schema schema, String tableName, IndexColumn[] indexColumns) {
        CreateIndex idx = new CreateIndex(session, schema);
        idx.setTableName(tableName);
        idx.setIndexColumns(indexColumns);
        idx.setAffinity(true);
        return idx;
>>>>>>> a5587284
    }

    private static int getCompareType(int tokenType) {
        switch (tokenType) {
        case EQUAL:
            return Comparison.EQUAL;
        case BIGGER_EQUAL:
            return Comparison.BIGGER_EQUAL;
        case BIGGER:
            return Comparison.BIGGER;
        case SMALLER:
            return Comparison.SMALLER;
        case SMALLER_EQUAL:
            return Comparison.SMALLER_EQUAL;
        case NOT_EQUAL:
            return Comparison.NOT_EQUAL;
        case SPATIAL_INTERSECTS:
            return Comparison.SPATIAL_INTERSECTS;
        default:
            return -1;
        }
    }

    /**
     * Add double quotes around an identifier if required.
     *
     * @param s the identifier
     * @return the quoted identifier
     */
    public static String quoteIdentifier(String s) {
        if (s == null || s.length() == 0) {
            return "\"\"";
        }
        char c = s.charAt(0);
        // lowercase a-z is quoted as well
        if ((!Character.isLetter(c) && c != '_') || Character.isLowerCase(c)) {
            return StringUtils.quoteIdentifier(s);
        }
        for (int i = 1, length = s.length(); i < length; i++) {
            c = s.charAt(i);
            if ((!Character.isLetterOrDigit(c) && c != '_') ||
                    Character.isLowerCase(c)) {
                return StringUtils.quoteIdentifier(s);
            }
        }
        if (isKeyword(s, true)) {
            return StringUtils.quoteIdentifier(s);
        }
        return s;
    }

    public void setRightsChecked(boolean rightsChecked) {
        this.rightsChecked = rightsChecked;
    }

    public void setSuppliedParameterList(ArrayList<Parameter> suppliedParameterList) {
        this.suppliedParameterList = suppliedParameterList;
    }

    /**
     * Parse a SQL code snippet that represents an expression.
     *
     * @param sql the code snippet
     * @return the expression object
     */
    public Expression parseExpression(String sql) {
        parameters = New.arrayList();
        initialize(sql);
        read();
        return readExpression();
    }

    /**
     * Parse a SQL code snippet that represents a table name.
     *
     * @param sql the code snippet
     * @return the table object
     */
    public Table parseTableName(String sql) {
        parameters = New.arrayList();
        initialize(sql);
        read();
        return readTableOrView();
    }
}<|MERGE_RESOLUTION|>--- conflicted
+++ resolved
@@ -6327,9 +6327,9 @@
         return command;
     }
 
-<<<<<<< HEAD
+
     private CreateSynonym parseCreateSynonym(boolean orReplace) {
-        boolean ifNotExists = readIfNoExists();
+        boolean ifNotExists = readIfNotExists();
         String name = readIdentifierWithSchema();
         Schema synonymSchema = getSchema();
         read("FOR");
@@ -6344,14 +6344,14 @@
         command.setIfNotExists(ifNotExists);
         command.setOrReplace(orReplace);
         return command;
-=======
+    }
+
     private CreateIndex createAffinityIndex(Schema schema, String tableName, IndexColumn[] indexColumns) {
         CreateIndex idx = new CreateIndex(session, schema);
         idx.setTableName(tableName);
         idx.setIndexColumns(indexColumns);
         idx.setAffinity(true);
         return idx;
->>>>>>> a5587284
     }
 
     private static int getCompareType(int tokenType) {
