--- conflicted
+++ resolved
@@ -177,19 +177,15 @@
                         done = table.fireBeforeRow(session, oldRow, newRow);
                     }
                     if (!done) {
-<<<<<<< HEAD
                         if (table.isMVStore()) {
                             done = table.lockRow(session, oldRow) == null;
                         }
                         if (!done) {
                             rows.add(oldRow);
                             rows.add(newRow);
-=======
-                        rows.add(oldRow);
-                        rows.add(newRow);
-                        if (updatedKeysCollector != null) {
-                            updatedKeysCollector.add(key);
->>>>>>> 36b9166f
+                            if (updatedKeysCollector != null) {
+                                updatedKeysCollector.add(key);
+                            }
                         }
                     }
                     count++;
